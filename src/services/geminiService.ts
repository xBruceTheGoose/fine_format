import { QAPair, GroundingMetadata, FineTuningGoal, ValidationResult, SyntheticQAPair, KnowledgeGap } from '../types';
import { FINE_TUNING_GOALS, QA_PAIR_COUNT_TARGET, INCORRECT_ANSWER_RATIO } from '../constants';

class GeminiService {
  private baseUrl = '/.netlify/functions/gemini-chat';

  constructor() {
    console.log('[GEMINI] Service initialized - using Netlify functions');
  }

  public isReady(): boolean {
    // Always ready since we're using Netlify functions
    return true;
  }

  private async makeRequest(
    messages: Array<{ role: string; content?: string; parts?: any[] }>,
    temperature = 0.7,
    maxTokens = 4000,
    tools?: any,
    config?: any
  ): Promise<{ content: string; groundingMetadata?: GroundingMetadata; truncated?: boolean }> {
    console.log('[GEMINI] Making request to Netlify function');

    try {
      const response = await fetch(this.baseUrl, {
        method: 'POST',
        headers: {
          'Content-Type': 'application/json',
        },
        body: JSON.stringify({
          messages,
          temperature,
          max_tokens: maxTokens,
          tools,
          config
        }),
      });

      if (!response.ok) {
        const errorData = await response.json().catch(() => ({}));
        throw new Error(`Netlify function error: ${response.status} ${response.statusText} - ${errorData.error || 'Unknown error'}`);
      }

      const data = await response.json();
      
      if (!data.content) {
        throw new Error('No content received from Netlify function');
      }

      console.log('[GEMINI] Request successful, response length:', data.content.length);
      
      if (data.truncated) {
        console.warn('[GEMINI] ⚠️ Response was truncated due to token limit');
      }

      return {
        content: data.content,
        groundingMetadata: data.candidates?.[0]?.groundingMetadata,
        truncated: data.truncated
      };

    } catch (error: any) {
      console.error('[GEMINI] Request failed:', error);
      throw new Error(`Gemini service request failed: ${error.message || 'Unknown error'}`);
    }
  }

  private parseJsonResponse(responseText: string): any {
    console.log('[GEMINI] Parsing JSON response, length:', responseText.length);
    
    let jsonStr = responseText.trim();
    
    // Remove code fences if present
    const fenceRegex = /^```(?:json)?\s*\n?(.*?)\n?\s*```$/s;
    const match = jsonStr.match(fenceRegex);
    if (match?.[1]) {
      jsonStr = match[1].trim();
      console.log('[GEMINI] Removed code fences from response');
    }

    // Enhanced JSON extraction with multiple strategies
    return this.parseWithMultipleStrategies(jsonStr, responseText);
  }

  private parseWithMultipleStrategies(jsonStr: string, originalResponse: string): any {
    // Strategy 1: Direct parsing
    try {
      const parsed = JSON.parse(jsonStr);
      if (Array.isArray(parsed) && parsed.length > 0) {
        console.log('[GEMINI] ✅ Direct parsing successful with', parsed.length, 'items');
        return parsed;
      }
    } catch (error) {
      console.warn('[GEMINI] Direct parsing failed:', error.message);
    }

    // Strategy 2: Extract JSON array boundaries
    try {
      const arrayMatch = jsonStr.match(/\[[\s\S]*\]/);
      if (arrayMatch) {
        const extracted = arrayMatch[0];
        const parsed = JSON.parse(extracted);
        if (Array.isArray(parsed) && parsed.length > 0) {
          console.log('[GEMINI] ✅ Array extraction successful with', parsed.length, 'items');
          return parsed;
        }
      }
    } catch (error) {
      console.warn('[GEMINI] Array extraction failed:', error.message);
    }

    // Strategy 3: Fix common JSON issues and retry
    try {
      const fixedJson = this.fixCommonJsonIssues(jsonStr);
      const parsed = JSON.parse(fixedJson);
      if (Array.isArray(parsed) && parsed.length > 0) {
        console.log('[GEMINI] ✅ Fixed JSON parsing successful with', parsed.length, 'items');
        return parsed;
      }
    } catch (error) {
      console.warn('[GEMINI] Fixed JSON parsing failed:', error.message);
    }

    // Strategy 4: Extract individual objects
    try {
      const extractedObjects = this.extractIndividualObjects(originalResponse);
      if (extractedObjects.length > 0) {
        console.log('[GEMINI] ✅ Object extraction successful with', extractedObjects.length, 'items');
        return extractedObjects;
      }
    } catch (error) {
      console.warn('[GEMINI] Object extraction failed:', error.message);
    }

    // Strategy 5: Partial recovery from truncated response
    try {
      const partialObjects = this.recoverPartialResponse(originalResponse);
      if (partialObjects.length > 0) {
        console.log('[GEMINI] ⚠️ Partial recovery successful with', partialObjects.length, 'items');
        return partialObjects;
      }
    } catch (error) {
      console.warn('[GEMINI] Partial recovery failed:', error.message);
    }

    // All strategies failed
    console.error('[GEMINI] ❌ All parsing strategies failed');
    console.error('[GEMINI] Response length:', originalResponse.length);
    console.error('[GEMINI] First 500 chars of failed response:', originalResponse.substring(0, 500));
    console.error('[GEMINI] Last 500 chars of failed response:', originalResponse.substring(Math.max(0, originalResponse.length - 500)));
    if (originalResponse.trim().startsWith('<')) {
        console.error('[GEMINI] Critical: Response appears to be HTML/XML, not JSON. This might indicate a server-side error page or misconfiguration.');
    }
    
    throw new Error(`Failed to parse JSON response. Response may be truncated or malformed. Length: ${originalResponse.length}`);
  }

  private fixCommonJsonIssues(jsonStr: string): string {
    return jsonStr
      // Remove trailing commas
      .replace(/,(\s*[}\]])/g, '$1')
      // Fix unescaped quotes in strings
      .replace(/(?<!\\)"/g, '\\"')
      .replace(/\\\\"/g, '\\"')
      // Fix incomplete objects at the end
      .replace(/,\s*$/, '')
      // Ensure proper array closure
      .replace(/}\s*$/, '}]')
      // Remove control characters
      .replace(/[\x00-\x1F\x7F]/g, '');
  }

  private extractIndividualObjects(text: string): any[] {
    console.log('[GEMINI] Extracting individual JSON objects');
    
    // Enhanced regex to match complete JSON objects
    const objectPattern = /\{\s*"user"\s*:\s*"[^"]*(?:\\.[^"]*)*"\s*,\s*"model"\s*:\s*"[^"]*(?:\\.[^"]*)*"\s*,\s*"isCorrect"\s*:\s*(?:true|false)\s*(?:,\s*"confidence"\s*:\s*[\d.]+)?\s*\}/g;
    
    const matches = text.match(objectPattern) || [];
    console.log('[GEMINI] Found', matches.length, 'potential objects');
    
    const validObjects = [];
    for (const match of matches) {
      try {
        const obj = JSON.parse(match);
        if (this.isValidQAPair(obj)) {
          validObjects.push(obj);
        }
      } catch (error) {
        console.warn('[GEMINI] Failed to parse extracted object:', error.message);
      }
    }
    
    return validObjects;
  }

  private recoverPartialResponse(text: string): any[] {
    console.log('[GEMINI] Attempting partial response recovery');
    
    // Look for the start of the JSON array
    const arrayStart = text.indexOf('[');
    if (arrayStart === -1) {
      return [];
    }
    
    // Extract everything from the array start
    const arrayContent = text.substring(arrayStart);
    
    // Find complete objects before any truncation
    const objects = [];
    let currentPos = 1; // Skip the opening bracket
    let braceCount = 0;
    let inString = false;
    let escaped = false;
    let objectStart = -1;
    
    for (let i = currentPos; i < arrayContent.length; i++) {
      const char = arrayContent[i];
      
      if (escaped) {
        escaped = false;
        continue;
      }
      
      if (char === '\\') {
        escaped = true;
        continue;
      }
      
      if (char === '"') {
        inString = !inString;
        continue;
      }
      
      if (inString) {
        continue;
      }
      
      if (char === '{') {
        if (braceCount === 0) {
          objectStart = i;
        }
        braceCount++;
      } else if (char === '}') {
        braceCount--;
        if (braceCount === 0 && objectStart !== -1) {
          // Complete object found
          const objectStr = arrayContent.substring(objectStart, i + 1);
          try {
            const obj = JSON.parse(objectStr);
            if (this.isValidQAPair(obj)) {
              objects.push(obj);
            }
          } catch (error) {
            console.warn('[GEMINI] Failed to parse recovered object:', error.message);
          }
          objectStart = -1;
        }
      }
    }
    
    console.log('[GEMINI] Recovered', objects.length, 'complete objects from partial response');
    return objects;
  }

  private isValidQAPair(obj: any): boolean {
    return obj &&
           typeof obj.user === 'string' &&
           typeof obj.model === 'string' &&
           typeof obj.isCorrect === 'boolean' &&
           obj.user.trim().length > 0 &&
           obj.model.trim().length > 0;
  }

  private getGoalSpecificPromptGuidance(goal: FineTuningGoal): string {
    const goalConfig = FINE_TUNING_GOALS.find(g => g.id === goal);
    
    switch (goal) {
      case 'topic':
        return `
THEME IDENTIFICATION FOCUS for ${goalConfig?.name}:
- Identify conceptual frameworks and theoretical foundations
- Extract main subject areas and their interconnections
- Recognize thematic patterns and recurring concepts
- Map knowledge domains and categorical structures
- Highlight topic hierarchies and relationships
- Focus on themes that support comprehensive topic understanding
- Prioritize themes that enable effective topic-based Q&A generation
- Consider both broad thematic areas and specific topic niches`;

      case 'knowledge':
        return `
THEME IDENTIFICATION FOCUS for ${goalConfig?.name}:
- Extract factual information clusters and data domains
- Identify procedural knowledge areas and process flows
- Map business logic and operational knowledge structures
- Recognize technical specifications and requirement patterns
- Highlight reference information and knowledge repositories
- Focus on themes that support comprehensive knowledge retrieval
- Prioritize themes that enable effective fact-based Q&A generation
- Consider both foundational knowledge and specialized expertise areas`;

      case 'style':
        return `
THEME IDENTIFICATION FOCUS for ${goalConfig?.name}:
- Identify writing style patterns and linguistic characteristics
- Extract tone and voice consistency markers
- Recognize communication approach signatures
- Map rhetorical techniques and persuasion patterns
- Highlight audience engagement and interaction styles
- Focus on themes that support style replication and consistency
- Prioritize themes that enable effective style-based Q&A generation
- Consider both surface-level stylistic elements and deeper communication patterns`;

      default:
        return 'Focus on comprehensive theme identification covering all aspects of the content for optimal Q&A generation.';
    }
  }

  private getGoalSpecificQAGuidance(goal: FineTuningGoal): string {
    const goalConfig = FINE_TUNING_GOALS.find(g => g.id === goal);
    
    switch (goal) {
      case 'topic':
        return `
Q&A GENERATION STRATEGY for ${goalConfig?.name}:

QUESTION TYPES TO GENERATE:
- Conceptual understanding: "What is the main concept behind...?"
- Thematic relationships: "How do these topics relate to...?"
- Categorical knowledge: "What category does this belong to?"
- Topic exploration: "What are the key aspects of...?"
- Comparative analysis: "How does this topic compare to...?"
- Hierarchical understanding: "What are the subtopics of...?"

ANSWER CHARACTERISTICS:
- Focus on conceptual clarity and thematic coherence
- Emphasize relationships between different topics
- Provide context for topic placement within broader frameworks
- Include examples that illustrate thematic patterns
- Maintain consistency in topic-focused explanations
- Balance breadth of coverage with thematic depth

QUALITY STANDARDS:
- Questions should test topic comprehension at multiple levels
- Answers should demonstrate clear thematic understanding
- Content should support topic-based model fine-tuning
- Include both foundational and advanced topic exploration`;

      case 'knowledge':
        return `
Q&A GENERATION STRATEGY for ${goalConfig?.name}:

QUESTION TYPES TO GENERATE:
- Factual retrieval: "What is...?" / "When did...?" / "Where is...?"
- Procedural knowledge: "How do you...?" / "What are the steps to...?"
- Conditional logic: "When should...?" / "Under what conditions...?"
- Technical specifications: "What are the requirements for...?"
- Data relationships: "How does X affect Y?"
- Reference queries: "What does this term mean?"

ANSWER CHARACTERISTICS:
- Provide precise, factual information with supporting details
- Include step-by-step procedures where applicable
- Reference specific data points, metrics, and specifications
- Maintain accuracy and verifiability of all claims
- Structure answers for easy information retrieval
- Include relevant context and background information

QUALITY STANDARDS:
- Questions should test factual accuracy and procedural understanding
- Answers must be comprehensive yet concise
- Content should serve as reliable knowledge repository
- Include both basic facts and complex explanations`;

      case 'style':
        return `
Q&A GENERATION STRATEGY for ${goalConfig?.name}:

QUESTION TYPES TO GENERATE:
- Style demonstration: "How would you explain...?" / "How should this be communicated?"
- Tone application: "What tone is appropriate for...?"
- Voice consistency: "How would you address...?"
- Communication strategy: "What approach would you take to...?"
- Audience adaptation: "How would you tailor this message for...?"
- Rhetorical techniques: "What persuasive elements would you use?"

ANSWER CHARACTERISTICS:
- Demonstrate the specific writing style and voice consistently
- Show appropriate tone and register for different contexts
- Include examples of effective communication patterns
- Maintain stylistic consistency across all responses
- Reflect the author's unique communication approach
- Balance style demonstration with content value

QUALITY STANDARDS:
- Questions should elicit style-appropriate responses
- Answers must consistently reflect the target communication style
- Content should enable style replication and consistency
- Include both explicit style guidance and implicit demonstration`;

      default:
        return 'Generate comprehensive Q&A pairs covering all aspects of the content with balanced question types and high-quality answers.';
    }
  }

  public async identifyThemes(
    combinedContent: string,
    fineTuningGoal: FineTuningGoal = 'knowledge'
  ): Promise<string[]> {
    const goalGuidance = this.getGoalSpecificPromptGuidance(fineTuningGoal);
    const goalConfig = FINE_TUNING_GOALS.find(g => g.id === fineTuningGoal);

    const systemPrompt = `You are an expert content analyst specializing in theme identification for fine-tuning dataset optimization.

EXPERTISE AREAS:
- Content analysis and theme extraction
- Knowledge domain mapping
- Fine-tuning dataset design
- Thematic pattern recognition
- Content categorization and clustering

OBJECTIVE: Identify 5-8 key themes that will optimize Q&A generation for ${goalConfig?.name} fine-tuning, ensuring comprehensive coverage and high-quality dataset creation.`;

    const userPrompt = `Analyze the content and identify 5-8 key themes optimized for ${goalConfig?.name} fine-tuning.

FINE-TUNING GOAL: ${goalConfig?.name}
FOCUS: ${goalConfig?.promptFocus}

${goalGuidance}

THEME IDENTIFICATION REQUIREMENTS:
- Identify themes that support generation of 100+ diverse, high-quality Q&A pairs
- Focus on themes that align with the ${goalConfig?.name} objective
- Consider both broad thematic areas and specific subtopics
- Ensure themes are search-friendly for potential web augmentation
- Balance comprehensive coverage with focused depth
- Prioritize themes that will enhance fine-tuning effectiveness

OUTPUT FORMAT:
Return a JSON array of 5-8 theme strings, each representing a specific, actionable theme.

EXAMPLE THEMES for ${goalConfig?.name}:
${this.getExampleThemes(fineTuningGoal)}

CONTENT TO ANALYZE:
---
${combinedContent.substring(0, 18000)}${combinedContent.length > 18000 ? '\n[Content truncated for analysis focus]' : ''}
---

Generate the theme array now:`;

    try {
      const response = await this.makeRequest([
        { role: 'user', content: systemPrompt },
        { role: 'assistant', content: 'I understand. I will analyze the content and identify 5-8 key themes optimized for your fine-tuning goal.' },
        { role: 'user', content: userPrompt }
      ], 0.3, 1200, undefined, { responseMimeType: 'application/json' });

      const themes = this.parseJsonResponse(response.content);

      if (!Array.isArray(themes)) {
        throw new Error('Response is not a valid JSON array');
      }

      const validThemes = themes.filter(
        (theme): theme is string =>
          typeof theme === 'string' && theme.trim().length > 0
      );

      console.log('[GEMINI] Identified themes:', validThemes);
      return validThemes.slice(0, 8);
    } catch (error: any) {
      console.error('[GEMINI] Theme identification failed:', error);
      return [];
    }
  }

  private getExampleThemes(goal: FineTuningGoal): string {
    switch (goal) {
      case 'topic':
        return '["artificial intelligence ethics and governance", "machine learning algorithm fundamentals", "neural network architecture patterns", "AI safety and alignment protocols", "deep learning application domains"]';
      case 'knowledge':
        return '["API documentation and implementation procedures", "database configuration and optimization techniques", "troubleshooting methodologies and diagnostic processes", "security implementation protocols and best practices", "performance optimization strategies and monitoring"]';
      case 'style':
        return '["technical writing clarity and precision standards", "professional communication tone and register", "persuasive argumentation structure and techniques", "audience engagement and interaction strategies", "concise explanation methodologies and frameworks"]';
      default:
        return '["main topic themes", "key concepts", "important procedures", "communication patterns", "knowledge areas"]';
    }
  }

  public async cleanTextContent(
    textContent: string,
    fileName: string
  ): Promise<string> {
    const systemPrompt = `You are an expert content processor specializing in text cleaning and optimization for fine-tuning dataset preparation.

EXPERTISE:
- Content extraction and cleaning
- Text normalization and standardization
- Information preservation and quality enhancement
- Format optimization for AI training

OBJECTIVE: Clean and optimize text content while preserving all valuable information for fine-tuning dataset generation.`;

    const userPrompt = `Clean and optimize the following text content from "${fileName}":

CLEANING REQUIREMENTS:
1. Remove advertisements, navigation elements, headers, footers, and boilerplate content
2. Eliminate non-essential formatting, markup, and syntax artifacts
3. Preserve all core textual information and meaningful content
4. Maintain logical structure and paragraph organization
5. Standardize spacing and line breaks for consistency
6. Remove redundant or duplicate content sections
7. Preserve technical terms, proper nouns, and domain-specific language
8. Ensure the output is clean, readable plain text optimized for Q&A generation

CONTENT PRESERVATION PRIORITIES:
- Factual information and data points
- Procedural knowledge and instructions
- Conceptual explanations and definitions
- Examples and case studies
- Technical specifications and requirements
- Relationships and dependencies between concepts

Return only the cleaned, optimized text content without commentary or explanations.

CONTENT TO CLEAN:
---
${textContent}
---`;

    try {
      const response = await this.makeRequest([
        { role: 'user', content: systemPrompt },
        { role: 'assistant', content: 'I understand. I will clean and optimize the text content while preserving all valuable information.' },
        { role: 'user', content: userPrompt }
      ], 0.1, 10000);

      return response.content?.trim() || '';
    } catch (error: any) {
      throw new Error(`Text cleaning failed: ${error.message || 'Unknown error'}`);
    }
  }

  public async cleanBinaryContent(
    base64Data: string,
    mimeType: string,
    fileName: string
  ): Promise<string> {
    const systemPrompt = `You are an expert document processor specializing in extracting and optimizing text content from binary files for fine-tuning dataset preparation.

EXPERTISE:
- Document content extraction and analysis
- Text optimization and cleaning
- Information structure preservation
- Quality enhancement for AI training

OBJECTIVE: Extract all valuable textual content from the binary file and optimize it for fine-tuning dataset generation.`;

    const userPrompt = `Extract and optimize all textual content from this file: "${fileName}" (${mimeType})

EXTRACTION REQUIREMENTS:
1. Extract all relevant textual content comprehensively
2. Preserve document structure and logical organization
3. Maintain headings, sections, and hierarchical relationships
4. Include all factual information, procedures, and explanations
5. Preserve technical terms, proper nouns, and domain-specific language
6. Ignore images, complex layouts, and purely visual elements
7. Remove headers, footers, page numbers, and document metadata
8. Standardize formatting for optimal Q&A generation

CONTENT PRIORITIES:
- Main body text and content sections
- Headings and subheadings for structure
- Lists, tables, and structured information
- Captions and explanatory text
- Technical specifications and data
- Procedural instructions and guidelines

Return only the extracted, optimized text content without commentary. If no meaningful text is found, return an empty response.`;

    try {
      const response = await this.makeRequest([
        { 
          role: 'user', 
          parts: [
            { text: systemPrompt },
            {
              inlineData: {
                mimeType,
                data: base64Data,
              },
            },
            { text: userPrompt }
          ]
        }
      ], 0.1, 10000);

      return response.content?.trim() || '';
    } catch (error: any) {
      throw new Error(`Binary content cleaning failed: ${error.message || 'Unknown error'}`);
    }
  }

  public async augmentWithWebSearch(
    originalContent: string,
    identifiedThemes: string[] = [],
    fineTuningGoal: FineTuningGoal = 'knowledge'
  ): Promise<{ augmentedText: string; groundingMetadata?: GroundingMetadata }> {
    const goalConfig = FINE_TUNING_GOALS.find(g => g.id === fineTuningGoal);
    const themeGuidance = identifiedThemes.length > 0 
      ? `\n\nPRIORITY THEMES FOR WEB SEARCH: ${identifiedThemes.join(', ')}`
      : '';

    const goalSpecificGuidance = this.getGoalSpecificWebSearchGuidance(fineTuningGoal);

    const systemPrompt = `You are an expert content augmentation specialist with access to real-time web search capabilities, optimizing content for ${goalConfig?.name} fine-tuning.

EXPERTISE:
- Content analysis and enhancement
- Web research and information synthesis
- Knowledge integration and coherence
- Fine-tuning dataset optimization
- Information quality assessment

OBJECTIVE: Enhance the original content with targeted web research to create a comprehensive, coherent resource optimized for generating 100+ high-quality Q&A pairs for ${goalConfig?.name} fine-tuning.`;

    const userPrompt = `Enhance the original content with targeted web research for ${goalConfig?.name} fine-tuning optimization.

FINE-TUNING GOAL: ${goalConfig?.name}
FOCUS: ${goalConfig?.promptFocus}${themeGuidance}

${goalSpecificGuidance}

AUGMENTATION STRATEGY:
1. Analyze core themes and identify enhancement opportunities.
2. Use Google Search to find current, authoritative, and *recently updated* information relevant to these themes.
3. Prioritize fetching information that is *new* and not redundant with the original content, unless it offers significant updates or deeper insights.
4. Integrate web-sourced content seamlessly, ensuring it is distinct and complementary, not just a rephrasing of existing text.
5. Maintain coherent narrative flow and logical organization.
6. Prioritize factual accuracy and source credibility in all augmented content.
7. Enhance content depth and breadth while preserving original core themes.
8. Optimize the combined content for comprehensive Q&A generation coverage.

INTEGRATION REQUIREMENTS:
- Preserve all original content and themes
- Add complementary information that enhances understanding
- Include current facts, statistics, and developments
- Maintain consistent tone and style throughout
- Ensure seamless integration without redundancy
- Focus on areas that will improve Q&A generation quality

QUALITY STANDARDS:
- All added information must be factually accurate and current
- Sources should be authoritative and credible
- Content should directly support the ${goalConfig?.name} objective
- Integration should feel natural and coherent
- Enhanced content should enable generation of 100+ diverse Q&A pairs

Return ONLY the enhanced, integrated content without commentary or source citations.

ORIGINAL CONTENT TO ENHANCE:
---
${originalContent}
---`;

    try {
      const response = await this.makeRequest([
        { role: 'user', content: systemPrompt },
        { role: 'assistant', content: 'I understand. I will enhance the content with targeted web research while maintaining coherence and optimizing for your fine-tuning goal.' },
        { role: 'user', content: userPrompt }
      ], 0.4, 12000, [{ googleSearch: {} }]);

      const augmentedText = response.content?.trim() || originalContent;
      const groundingMetadata = response.groundingMetadata;

      console.log('[GEMINI] Web augmentation completed, enhanced content length:', augmentedText.length);
      return { augmentedText, groundingMetadata };
    } catch (error: any) {
      throw new Error(`Web augmentation failed: ${error.message || 'Unknown error'}`);
    }
  }

  private getGoalSpecificWebSearchGuidance(goal: FineTuningGoal): string {
    switch (goal) {
      case 'topic':
        return `
WEB SEARCH STRATEGY for ${goal.toUpperCase()}:
- Search for related concepts, theoretical frameworks, and academic perspectives
- Find current developments and emerging trends in the topic areas
- Look for comparative analyses and topic relationships
- Include diverse viewpoints and approaches to the themes
- Search for educational resources and explanatory content
- Focus on enhancing thematic depth and conceptual understanding
- Prioritize content that supports topic-based Q&A generation`;

      case 'knowledge':
        return `
WEB SEARCH STRATEGY for ${goal.toUpperCase()}:
- Search for current facts, statistics, and authoritative data
- Find procedural knowledge, best practices, and implementation guides
- Look for technical specifications, standards, and requirements
- Include case studies, examples, and practical applications
- Search for troubleshooting guides and problem-solving resources
- Focus on enhancing factual accuracy and procedural completeness
- Prioritize content that supports knowledge-based Q&A generation`;

      case 'style':
        return `
WEB SEARCH STRATEGY for ${goal.toUpperCase()}:
- Search for style guides, writing standards, and communication best practices
- Find examples of effective communication in similar contexts
- Look for rhetorical techniques and persuasion strategies
- Include audience engagement and interaction methodologies
- Search for tone and voice consistency guidelines
- Focus on enhancing stylistic elements and communication patterns
- Prioritize content that supports style-based Q&A generation`;

      default:
        return 'Focus on comprehensive content enhancement covering all aspects relevant to the fine-tuning objective.';
    }
  }

  public async generateQAPairs(
    content: string, 
    themes: string[] = [],
    fineTuningGoal: FineTuningGoal = 'knowledge'
  ): Promise<QAPair[]> {
    if (content.length < 200) {
      throw new Error('Content too short for comprehensive Q&A generation (minimum 200 characters)');
    }

    const goalConfig = FINE_TUNING_GOALS.find(g => g.id === fineTuningGoal);
    const themeGuidance = themes.length > 0 
      ? `\n\nKEY THEMES TO COVER: ${themes.join(', ')}\nEnsure comprehensive coverage of these themes across the generated Q&A pairs.`
      : '';

    const goalSpecificGuidance = this.getGoalSpecificQAGuidance(fineTuningGoal);

    const batchSize = 25; // Standard batch size for Q&A generation. Max pairs per LLM call.
    const allPairs: QAPair[] = [];
    let currentBatchNumber = 0;
    const MAX_CONSECUTIVE_EMPTY_BATCHES = 2;
    const OVERALL_MAX_BATCHES_ATTEMPT = 15; // Safety net to prevent runaway loops, e.g. 15*25 = 375 pairs max from one doc.
    let consecutiveEmptyBatches = 0;

    console.log(`[GEMINI] Starting Q&A generation for content length: ${content.length}. Batch size: ${batchSize}`);

<<<<<<< HEAD
    while (batch < MAX_BATCHES_TO_ATTEMPT) {
      const pairsToGenerateInThisBatch = batchSize; // Request a full batch each time
      
      console.log(`[GEMINI] Generating batch ${batch + 1}/${MAX_BATCHES_TO_ATTEMPT}. Requesting ${pairsToGenerateInThisBatch} pairs. Current total: ${allPairs.length}`);
=======
    while (currentBatchNumber < OVERALL_MAX_BATCHES_ATTEMPT) {
      currentBatchNumber++;
      console.log(`[GEMINI] Generating batch ${currentBatchNumber}/${OVERALL_MAX_BATCHES_ATTEMPT}. Current total pairs: ${allPairs.length}`);
>>>>>>> 6f36b76a

      try {
        const batchPairs = await this.generateQAPairsBatch(
          content,
          themes,
          fineTuningGoal,
          batchSize, // Max pairs to request in this batch
          currentBatchNumber
        );
        
        if (batchPairs.length > 0) {
          allPairs.push(...batchPairs);
          consecutiveEmptyBatches = 0; // Reset counter if pairs are found
          console.log(`[GEMINI] Batch ${currentBatchNumber} completed: ${batchPairs.length} pairs generated. Total pairs so far: ${allPairs.length}`);
        } else {
          consecutiveEmptyBatches++;
          console.log(`[GEMINI] Batch ${currentBatchNumber} returned 0 pairs.`);
          if (consecutiveEmptyBatches >= MAX_CONSECUTIVE_EMPTY_BATCHES) {
            console.log(`[GEMINI] Stopping Q&A generation after ${MAX_CONSECUTIVE_EMPTY_BATCHES} consecutive empty batches.`);
            break;
          }
        }

<<<<<<< HEAD
        if (batchPairs.length === 0 && batch >= initialEstimatedBatches) {
          console.log("[GEMINI] Current batch returned 0 pairs after reaching initial estimated batches. Stopping further generation in this phase.");
          break;
        }

        // Small delay between batches to avoid rate limiting, only if not the last attempt
        if (batch < MAX_BATCHES_TO_ATTEMPT - 1) {
=======
        // Small delay between batches to avoid rate limiting, only if not the last attempt
        if (currentBatchNumber < OVERALL_MAX_BATCHES_ATTEMPT) {
>>>>>>> 6f36b76a
          await new Promise(resolve => setTimeout(resolve, 1000));
        }
      } catch (error: any) {
        console.error(`[GEMINI] Batch ${currentBatchNumber} failed:`, error.message);
        // Decide if we should break or continue after a batch error. For now, let's continue for a few attempts.
        consecutiveEmptyBatches++; // Count error as an empty batch for termination purposes
        if (consecutiveEmptyBatches >= MAX_CONSECUTIVE_EMPTY_BATCHES + 1) { // Allow one more attempt after error
            console.error(`[GEMINI] Stopping Q&A generation due to multiple consecutive failed/empty batches.`);
            break;
        }
      }
    }

    if (currentBatchNumber >= OVERALL_MAX_BATCHES_ATTEMPT) {
      console.warn(`[GEMINI] Reached max batch attempt limit (${OVERALL_MAX_BATCHES_ATTEMPT}). Generated ${allPairs.length} pairs.`);
    }

    if (allPairs.length === 0) {
        console.warn('[GEMINI] Failed to generate any Q&A pairs for this content.');
        // Not throwing an error here, as some files might genuinely not yield Q&A.
        // The calling function in useDatasetGeneration should handle cases with no Q&A pairs.
    }

    const shuffledPairs = this.shuffleArray(allPairs);

    console.log('[GEMINI] Q&A generation process completed for this content portion:', {
      generated: shuffledPairs.length,
      batchesAttempted: currentBatchNumber,
      correct: shuffledPairs.filter(p => p.isCorrect).length,
      incorrect: shuffledPairs.filter(p => !p.isCorrect).length
    });

    return shuffledPairs;
  }

  private async generateQAPairsBatch(
    content: string,
    themes: string[],
    fineTuningGoal: FineTuningGoal,
    maxPairsToRequestInBatch: number, // Renamed from batchSize
    batchNumber: number
    // totalBatches parameter removed as it's no longer fixed
  ): Promise<QAPair[]> {
    const goalConfig = FINE_TUNING_GOALS.find(g => g.id === fineTuningGoal);
    const themeGuidance = themes.length > 0
      ? `\n\nKEY THEMES TO COVER: ${themes.join(', ')}\nEnsure good coverage of these themes if relevant to the current content portion.`
      : '';

    const goalSpecificGuidance = this.getGoalSpecificQAGuidance(fineTuningGoal);
    // Dynamic incorrect count based on how many we ask for, but still a ratio
    const incorrectCountTarget = Math.max(1, Math.ceil(maxPairsToRequestInBatch * INCORRECT_ANSWER_RATIO));
    const correctCountTarget = maxPairsToRequestInBatch - incorrectCountTarget;

    const systemPrompt = `You are an expert Q&A dataset generator specializing in creating high-quality training data for ${goalConfig?.name} fine-tuning. Your goal is to extract as much value as possible from the provided text by generating relevant and diverse Q&A pairs.

EXPERTISE:
- Question generation across multiple difficulty levels and types
- Answer optimization for fine-tuning effectiveness
- Content analysis and comprehensive coverage
- Quality assessment and consistency maintenance
- Dataset balance and discrimination training

OBJECTIVE: Generate as many high-quality Q&A pairs as possible from the provided content, up to a maximum of ${maxPairsToRequestInBatch} for this batch. Focus on relevance, quality, and diversity. This is batch ${batchNumber} of a series.`;

    const userPrompt = `Generate as many high-quality Q&A pairs as you can from the provided content, up to a maximum of ${maxPairsToRequestInBatch} for this batch (batch number ${batchNumber}). Aim for approximately ${correctCountTarget} CORRECT answers and ${incorrectCountTarget} INCORRECT answers if you generate a full batch, but prioritize quality and relevance over exact counts.

FINE-TUNING GOAL: ${goalConfig?.name}
FOCUS: ${goalConfig?.promptFocus}${themeGuidance}

${goalSpecificGuidance}

BATCH REQUIREMENTS:
- Generate as many relevant and high-quality Q&A pairs as the content supports, up to ${maxPairsToRequestInBatch}.
- If generating multiple pairs, aim for a mix of roughly ${correctCountTarget} correct and ${incorrectCountTarget} incorrect answers.
- Ensure variety in question types and complexity levels.
- Focus on different aspects of the content for this batch, avoiding excessive repetition if this is not the first batch.
- Maintain high quality standards: clear questions, accurate and comprehensive answers (for correct ones), plausible but clearly wrong answers (for incorrect ones).

CRITICAL JSON FORMAT:
- Respond with ONLY a valid JSON array.
- Start immediately with [ and end with ].
- Each object: {"user": "question", "model": "answer", "isCorrect": boolean, "confidence": number}
- Properly escape all strings.
- No markdown, explanations, or code blocks outside the JSON structure.

CONTENT REFERENCE (Batch ${batchNumber}):
---
${content.substring(0, 8000)}${content.length > 8000 ? '\n[Content truncated for this batch request, full content is larger]' : ''}
---

Generate Q&A pairs now:`;

    try {
      const response = await this.makeRequest([
        { role: 'user', content: systemPrompt },
        { role: 'assistant', content: `I understand. I will generate as many high-quality Q&A pairs as possible from the content, up to ${maxPairsToRequestInBatch} for batch ${batchNumber}, focusing on relevance and quality.` },
        { role: 'user', content: userPrompt }
      ], 0.6, 8000, undefined, { responseMimeType: 'application/json' });

      const qaData = this.parseJsonResponse(response.content);

      if (!Array.isArray(qaData)) {
        throw new Error(`Batch ${batchNumber}: Response is not a valid JSON array`);
      }

      const validPairs = qaData.filter(
        (item): item is QAPair =>
          this.isValidQAPair(item)
      ).map(pair => ({
        ...pair,
        confidence: pair.confidence || (pair.isCorrect ? 0.9 : 0.2),
        source: 'original' as const
      }));

      console.log(`[GEMINI] Batch ${batchNumber} parsed:`, {
        received: qaData.length,
        valid: validPairs.length,
        correct: validPairs.filter(p => p.isCorrect).length,
        incorrect: validPairs.filter(p => !p.isCorrect).length
      });

      return validPairs;

    } catch (error: any) {
      console.error(`[GEMINI] Batch ${batchNumber} generation failed:`, error);
      throw new Error(`Batch ${batchNumber} failed: ${error.message || 'Unknown error'}`);
    }
  }

  public async identifyKnowledgeGaps(
    originalContent: string,
    identifiedThemes: string[],
    generatedQAPairs: QAPair[],
    fineTuningGoal: FineTuningGoal = 'knowledge'
  ): Promise<KnowledgeGap[]> {
    const goalConfig = FINE_TUNING_GOALS.find(g => g.id === fineTuningGoal);
    const existingQuestions = generatedQAPairs.map(pair => pair.user);
    const existingTopics = generatedQAPairs.map(pair => `Q: ${pair.user.substring(0, 100)}...`);

    const systemPrompt = `You are an expert dataset analyst specializing in knowledge gap identification for fine-tuning dataset optimization.

EXPERTISE:
- Comprehensive content analysis and coverage assessment
- Knowledge domain mapping and gap identification
- Fine-tuning dataset quality evaluation
- Question type diversity analysis
- Content completeness verification

OBJECTIVE: Identify 5-8 significant knowledge gaps in the generated Q&A dataset that should be addressed with additional synthetic Q&A pairs to optimize ${goalConfig?.name} fine-tuning effectiveness.`;

    const userPrompt = `Analyze the generated Q&A dataset against the original content to identify significant knowledge gaps for ${goalConfig?.name} fine-tuning.

FINE-TUNING GOAL: ${goalConfig?.name}
FOCUS: ${goalConfig?.promptFocus}

DATASET ANALYSIS CONTEXT:
- Original content themes: ${identifiedThemes.join(', ')}
- Generated Q&A pairs: ${generatedQAPairs.length} total
- Correct answers: ${generatedQAPairs.filter(p => p.isCorrect).length}
- Incorrect answers: ${generatedQAPairs.filter(p => !p.isCorrect).length}

EXISTING QUESTION COVERAGE (sample):
${existingTopics.slice(0, 20).map((topic, i) => `${i + 1}. ${topic}`).join('\n')}
${existingTopics.length > 20 ? `... and ${existingTopics.length - 20} more questions` : ''}

GAP IDENTIFICATION CRITERIA:
1. **Content Coverage Gaps**: Areas of the original content not adequately covered
2. **Question Type Diversity**: Missing question types that would improve ${goalConfig?.name} training
3. **Complexity Level Gaps**: Missing difficulty levels or depth variations
4. **Theme Representation**: Under-represented themes from the identified theme list
5. **Fine-tuning Alignment**: Areas that would specifically benefit ${goalConfig?.promptFocus}
6. **Edge Case Coverage**: Important scenarios or conditions not addressed

ANALYSIS REQUIREMENTS:
- Compare generated Q&A coverage against original content comprehensiveness
- Identify 5-8 specific, actionable knowledge gaps
- Prioritize gaps based on impact on ${goalConfig?.name} fine-tuning quality
- Focus on gaps that would generate 10-15 additional high-quality Q&A pairs each
- Consider both content gaps and methodological gaps
- Ensure identified gaps are specific enough for targeted synthetic generation

For each gap, provide:
- Unique identifier (gap_1, gap_2, etc.)
- Clear, specific description of the missing knowledge area
- Related theme from the original content themes
- Priority level (high/medium/low) based on ${goalConfig?.name} importance
- Suggested question types that would fill this gap
- Related concepts that synthetic pairs should cover

ORIGINAL CONTENT FOR REFERENCE:
---
${originalContent.substring(0, 15000)}${originalContent.length > 15000 ? '\n[Content truncated for analysis focus]' : ''}
---

Return a JSON array of knowledge gap objects:
[
  {
    "id": "gap_1",
    "description": "Specific description of the missing knowledge area",
    "theme": "related_theme_from_original_themes",
    "priority": "high|medium|low",
    "suggestedQuestionTypes": ["specific_question_type_1", "specific_question_type_2"],
    "relatedConcepts": ["concept1", "concept2", "concept3"]
  }
]`;

    try {
      const response = await this.makeRequest([
        { role: 'user', content: systemPrompt },
        { role: 'assistant', content: `I understand. I will analyze the Q&A dataset comprehensively to identify significant knowledge gaps for ${goalConfig?.name} fine-tuning optimization.` },
        { role: 'user', content: userPrompt }
      ], 0.3, 5000, undefined, { responseMimeType: 'application/json' });

      const gaps = this.parseJsonResponse(response.content);

      if (!Array.isArray(gaps)) {
        throw new Error('Response is not a valid JSON array');
      }

      const validGaps = gaps.filter((gap): gap is KnowledgeGap =>
        gap &&
        typeof gap.id === 'string' &&
        typeof gap.description === 'string' &&
        typeof gap.theme === 'string' &&
        ['high', 'medium', 'low'].includes(gap.priority) &&
        Array.isArray(gap.suggestedQuestionTypes) &&
        Array.isArray(gap.relatedConcepts)
      ).slice(0, 8);

      console.log('[GEMINI] Identified knowledge gaps:', {
        total: validGaps.length,
        high: validGaps.filter(g => g.priority === 'high').length,
        medium: validGaps.filter(g => g.priority === 'medium').length,
        low: validGaps.filter(g => g.priority === 'low').length
      });

      return validGaps;

    } catch (error: any) {
      console.error('[GEMINI] Knowledge gap identification failed:', error);
      throw new Error(`Knowledge gap identification failed: ${error.message || 'Unknown error'}`);
    }
  }

  public async validateQAPair(
    syntheticPair: SyntheticQAPair,
    referenceContent: string,
    fineTuningGoal: FineTuningGoal = 'knowledge'
  ): Promise<ValidationResult> {
    const goalConfig = FINE_TUNING_GOALS.find(g => g.id === fineTuningGoal);

    const systemPrompt = `You are an expert fact-checker and Q&A validator specializing in fine-tuning dataset quality assurance.

EXPERTISE:
- Factual accuracy verification and assessment
- Content relevance and quality evaluation
- Fine-tuning dataset optimization
- Knowledge gap coverage validation
- Quality standard enforcement

OBJECTIVE: Validate the accuracy, relevance, and quality of a synthetic Q&A pair against the reference content for ${goalConfig?.name} fine-tuning optimization.`;

    const userPrompt = `Validate this synthetic Q&A pair against the reference content for ${goalConfig?.name} fine-tuning.

FINE-TUNING GOAL: ${goalConfig?.name}
FOCUS: ${goalConfig?.promptFocus}

SYNTHETIC Q&A PAIR:
Question: "${syntheticPair.user}"
Answer: "${syntheticPair.model}"
Claimed Correctness: ${syntheticPair.isCorrect ? 'CORRECT' : 'INCORRECT'}
Target Gap: ${syntheticPair.targetGap}
Generation Reasoning: ${syntheticPair.generationReasoning || 'Not provided'}

VALIDATION CRITERIA:
1. **Factual Accuracy**: Is the answer factually correct based on the reference content?
2. **Content Alignment**: Does the Q&A pair align with the reference material?
3. **Relevance**: Does the pair support the ${goalConfig?.name} objective effectively?
4. **Quality**: Is the answer comprehensive, clear, and well-structured?
5. **Consistency**: Does the claimed correctness match the actual accuracy?
6. **Gap Coverage**: Does this pair effectively address the target knowledge gap?
7. **Fine-tuning Value**: Will this improve model performance for ${goalConfig?.promptFocus}?

VALIDATION STANDARDS:
- Answers must be grounded in the reference content
- Quality should match or exceed the standards of the original dataset
- Incorrect answers should be clearly wrong but plausible
- All pairs should contribute meaningfully to fine-tuning effectiveness

REFERENCE CONTENT:
---
${referenceContent.substring(0, 12000)}${referenceContent.length > 12000 ? '\n[Content truncated for validation focus]' : ''}
---

Provide validation assessment as JSON:
{
  "isValid": boolean,
  "confidence": number,
  "reasoning": "Detailed explanation of validation decision",
  "suggestedCorrection": "If invalid, suggest correction",
  "factualAccuracy": number,
  "relevanceScore": number
}`;

    try {
      const response = await this.makeRequest([
        { role: 'user', content: systemPrompt },
        { role: 'assistant', content: 'I understand. I will validate the synthetic Q&A pair comprehensively against the reference content and quality standards.' },
        { role: 'user', content: userPrompt }
      ], 0.2, 2000, undefined, { responseMimeType: 'application/json' });

      const validation = this.parseJsonResponse(response.content);

      if (typeof validation.isValid !== 'boolean' ||
          typeof validation.confidence !== 'number' ||
          typeof validation.reasoning !== 'string' ||
          typeof validation.factualAccuracy !== 'number' ||
          typeof validation.relevanceScore !== 'number') {
        throw new Error('Invalid validation response structure');
      }

      return {
        isValid: validation.isValid,
        confidence: Math.max(0, Math.min(1, validation.confidence)),
        reasoning: validation.reasoning,
        suggestedCorrection: validation.suggestedCorrection || undefined,
        factualAccuracy: Math.max(0, Math.min(1, validation.factualAccuracy)),
        relevanceScore: Math.max(0, Math.min(1, validation.relevanceScore))
      };

    } catch (error: any) {
      console.error('[GEMINI] Q&A validation failed:', error);
      return {
        isValid: false,
        confidence: 0.1,
        reasoning: `Validation failed due to error: ${error.message || 'Unknown error'}`,
        factualAccuracy: 0.1,
        relevanceScore: 0.1
      };
    }
  }

  private shuffleArray<T>(array: T[]): T[] {
    const shuffled = [...array];
    for (let i = shuffled.length - 1; i > 0; i--) {
      const j = Math.floor(Math.random() * (i + 1));
      [shuffled[i], shuffled[j]] = [shuffled[j], shuffled[i]];
    }
    return shuffled;
  }
}

export const geminiService = new GeminiService();<|MERGE_RESOLUTION|>--- conflicted
+++ resolved
@@ -748,16 +748,11 @@
 
     console.log(`[GEMINI] Starting Q&A generation for content length: ${content.length}. Batch size: ${batchSize}`);
 
-<<<<<<< HEAD
-    while (batch < MAX_BATCHES_TO_ATTEMPT) {
-      const pairsToGenerateInThisBatch = batchSize; // Request a full batch each time
-      
-      console.log(`[GEMINI] Generating batch ${batch + 1}/${MAX_BATCHES_TO_ATTEMPT}. Requesting ${pairsToGenerateInThisBatch} pairs. Current total: ${allPairs.length}`);
-=======
+
     while (currentBatchNumber < OVERALL_MAX_BATCHES_ATTEMPT) {
       currentBatchNumber++;
       console.log(`[GEMINI] Generating batch ${currentBatchNumber}/${OVERALL_MAX_BATCHES_ATTEMPT}. Current total pairs: ${allPairs.length}`);
->>>>>>> 6f36b76a
+
 
       try {
         const batchPairs = await this.generateQAPairsBatch(
@@ -781,18 +776,9 @@
           }
         }
 
-<<<<<<< HEAD
-        if (batchPairs.length === 0 && batch >= initialEstimatedBatches) {
-          console.log("[GEMINI] Current batch returned 0 pairs after reaching initial estimated batches. Stopping further generation in this phase.");
-          break;
-        }
-
-        // Small delay between batches to avoid rate limiting, only if not the last attempt
-        if (batch < MAX_BATCHES_TO_ATTEMPT - 1) {
-=======
         // Small delay between batches to avoid rate limiting, only if not the last attempt
         if (currentBatchNumber < OVERALL_MAX_BATCHES_ATTEMPT) {
->>>>>>> 6f36b76a
+
           await new Promise(resolve => setTimeout(resolve, 1000));
         }
       } catch (error: any) {
