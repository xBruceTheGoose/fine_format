import React, { useState } from 'react';
import { MessageSquare, Bot, Download, Search, Lightbulb, CheckCircle, XCircle, Target, TrendingUp, ChevronDown, FileText, Brain, Zap } from 'lucide-react';
import { QAPair, GroundingMetadata, FineTuningMethod, KnowledgeGap } from '../types';
import { Card, CardHeader, CardContent } from './ui/Card';
import { Button } from './ui/Button';
import { Tooltip } from './ui/Tooltip';
import { DownloadService } from '../services/downloadService';
import { GuideService } from '../services/guideService';
import { FINE_TUNING_METHODS } from '../constants';

interface DatasetPreviewProps {
  qaPairs: QAPair[];
  sourceFileCount: number;
  sourceUrlCount: number;
  identifiedThemes: string[];
  correctAnswerCount: number;
  incorrectAnswerCount: number;
  isAugmented?: boolean;
  groundingMetadata?: GroundingMetadata;
  syntheticPairCount?: number;
  validatedPairCount?: number;
  identifiedGaps?: KnowledgeGap[];
  gapFillingEnabled?: boolean;
}

export const DatasetPreview: React.FC<DatasetPreviewProps> = ({
  qaPairs,
  sourceFileCount,
  sourceUrlCount,
  identifiedThemes,
  correctAnswerCount,
  incorrectAnswerCount,
  isAugmented = false,
  groundingMetadata,
  syntheticPairCount = 0,
  validatedPairCount = 0,
  identifiedGaps = [],
  gapFillingEnabled = false,
}) => {
  const [selectedMethod, setSelectedMethod] = useState<FineTuningMethod>('generic');
  const [isDropdownOpen, setIsDropdownOpen] = useState(false);
  const [showCitations, setShowCitations] = useState(false);

  const selectedConfig = FINE_TUNING_METHODS.find(m => m.id === selectedMethod);

  const generateFilename = (format: string) => {
    const timestamp = new Date().toISOString().split('T')[0];
    const augmentedSuffix = isAugmented ? '_augmented' : '';
    const gapFilledSuffix = syntheticPairCount > 0 ? '_gapfilled' : '';
    const totalSources = sourceFileCount + sourceUrlCount;
    const methodSuffix = selectedMethod !== 'generic' ? `_${selectedMethod}` : '';
    return `fine_format_${totalSources}_sources_${qaPairs.length}pairs${augmentedSuffix}${gapFilledSuffix}${methodSuffix}_${timestamp}.${format}`;
  };

  const handleDownload = (format: string) => {
    const filename = generateFilename(format);
    
    switch (format) {
      case 'csv':
        DownloadService.downloadAsCSV(qaPairs, filename, selectedMethod);
        break;
      case 'jsonl':
        DownloadService.downloadAsJSONL(qaPairs, filename, selectedMethod);
        break;
      case 'json':
        DownloadService.downloadAsJSON(qaPairs, filename, selectedMethod);
        break;
    }
  };

  const handleDownloadGuide = () => {
    const totalSources = sourceFileCount + sourceUrlCount;
    GuideService.downloadGuide(selectedMethod, qaPairs, totalSources, identifiedThemes);
  };

  if (qaPairs.length === 0) {
    return (
      <Card>
        <CardContent>
          <p className="text-muted text-center py-8 font-mono">
            No Q&A pairs generated. The content might be too short or not suitable for Q&A generation.
          </p>
        </CardContent>
      </Card>
    );
  }

  const previewPairs = qaPairs.slice(0, 4);
  const webSources = groundingMetadata?.groundingChunks?.filter(chunk => chunk.web?.uri) || [];
  const totalSources = sourceFileCount + sourceUrlCount;
  const originalPairCount = qaPairs.filter(pair => pair.source === 'original' || !pair.source).length;

  return (
    <div className="space-y-8">
      {/* Dataset Overview */}
      <Card>
        <CardHeader>
          <h3 className="text-2xl font-bold text-primary flex items-center font-mono tracking-wide">
            <Lightbulb size={28} className="mr-3 text-accent" style={{ filter: 'drop-shadow(0 0 5px #00FFFF)' }} />
            GENERATED DATASET OVERVIEW
          </h3>
          <div className="text-foreground font-mono mt-2">
            <span className="neon-text">{qaPairs.length} Q&A PAIRS</span> from{' '}
            <span className="text-accent">{totalSources} source{totalSources !== 1 ? 's' : ''}</span>
            {sourceFileCount > 0 && ` (${sourceFileCount} file${sourceFileCount !== 1 ? 's' : ''})`}
            {sourceUrlCount > 0 && ` (${sourceUrlCount} URL${sourceUrlCount !== 1 ? 's' : ''})`}
          </div>
          <div className="flex items-center space-x-4 mt-3">
            {isAugmented && (
              <span className="inline-flex items-center px-3 py-1 bg-accent/20 text-accent rounded-full text-sm font-bold border border-accent/30">
                <Search size={14} className="mr-2" />
                WEB ENHANCED
              </span>
            )}
            {gapFillingEnabled && syntheticPairCount > 0 && (
              <span className="inline-flex items-center px-3 py-1 bg-secondary/20 text-secondary rounded-full text-sm font-bold border border-secondary/30">
                <Brain size={14} className="mr-2" />
                GAP FILLED
              </span>
            )}
          </div>
        </CardHeader>
        <CardContent>
          <div className="grid grid-cols-1 md:grid-cols-4 gap-6 mb-8">
            <div className="cyber-alert-success border-success rounded-lg p-5">
              <div className="flex items-center justify-between">
                <div>
                  <p className="text-success font-bold text-2xl font-mono">{correctAnswerCount}</p>
                  <p className="text-success font-semibold font-mono tracking-wide">CORRECT ANSWERS</p>
                </div>
                <CheckCircle size={32} className="text-success" style={{ filter: 'drop-shadow(0 0 5px #00FF41)' }} />
              </div>
            </div>
            <div className="cyber-alert-warning border-warning rounded-lg p-5">
              <div className="flex items-center justify-between">
                <div>
                  <p className="text-warning font-bold text-2xl font-mono">{incorrectAnswerCount}</p>
                  <p className="text-warning font-semibold font-mono tracking-wide">INCORRECT ANSWERS</p>
                </div>
                <XCircle size={32} className="text-warning" style={{ filter: 'drop-shadow(0 0 5px #FFFF00)' }} />
              </div>
            </div>
            <div className="cyber-alert-info border-accent rounded-lg p-5">
              <div className="flex items-center justify-between">
                <div>
                  <p className="text-accent font-bold text-2xl font-mono">{identifiedThemes.length}</p>
                  <p className="text-accent font-semibold font-mono tracking-wide">KEY THEMES</p>
                </div>
                <Target size={32} className="text-accent" style={{ filter: 'drop-shadow(0 0 5px #00FFFF)' }} />
              </div>
            </div>
            {syntheticPairCount > 0 && (
              <div className="cyber-alert-info border-secondary rounded-lg p-5">
                <div className="flex items-center justify-between">
                  <div>
                    <p className="text-secondary font-bold text-2xl font-mono">{validatedPairCount}</p>
                    <p className="text-secondary font-semibold font-mono tracking-wide">SYNTHETIC PAIRS</p>
                  </div>
                  <Zap size={32} className="text-secondary" style={{ filter: 'drop-shadow(0 0 5px #dc1aff)' }} />
                </div>
              </div>
            )}
          </div>

          {/* Dataset Composition & Sources */}
          {(originalPairCount > 0 || syntheticPairCount > 0 || validatedPairCount > 0) && (
            <div className="mb-8 p-4 bg-surface/30 rounded-lg border border-border">
              <h4 className="text-lg font-bold text-primary mb-3 flex items-center font-mono tracking-wide">
                <Brain size={20} className="mr-3 text-primary" style={{ filter: 'drop-shadow(0 0 3px #00FF41)' }} />
                DATASET COMPOSITION & SOURCES
              </h4>
              <div className="space-y-2 text-sm font-mono">
                <div>
                  <span className="text-primary font-bold">Sourced (from your content):</span>
                  <span className="text-foreground ml-2">{originalPairCount} pairs</span>
                </div>
                { (gapFillingEnabled || syntheticPairCount > 0 || validatedPairCount > 0) && (
                  <>
                    <div>
                      <span className="text-secondary font-bold">Synthetic (AI-generated for gaps):</span>
                      <span className="text-foreground ml-2">{syntheticPairCount} pairs generated</span>
                    </div>
                    <div>
                      <span className="text-success font-bold">Validated Synthetic Included:</span>
                      <span className="text-foreground ml-2">{validatedPairCount} pairs included</span>
                    </div>
                  </>
                )}
              </div>
            </div>
          )}

          {/* Knowledge Gaps Addressed */}
          {identifiedGaps.length > 0 && (
            <div className="mb-8">
              <h4 className="text-xl font-bold text-primary mb-4 flex items-center font-mono tracking-wide">
                <Brain size={24} className="mr-3 text-secondary" style={{ filter: 'drop-shadow(0 0 3px #dc1aff)' }} />
                KNOWLEDGE GAPS ADDRESSED ({identifiedGaps.length})
              </h4>
              <div className="space-y-3">
                {identifiedGaps.map((gap, index) => (
                  <div
                    key={gap.id}
                    className="p-4 bg-surface/50 rounded-lg border border-border"
                    style={{
                      background: 'linear-gradient(135deg, rgba(220, 26, 255, 0.05), rgba(220, 26, 255, 0.02))'
                    }}
                  >
                    <div className="flex items-start justify-between">
                      <div className="flex-1">
                        <div className="flex items-center space-x-3 mb-2">
                          <span className={`px-2 py-1 rounded text-xs font-bold font-mono ${
                            gap.priority === 'high' ? 'bg-error/20 text-error' :
                            gap.priority === 'medium' ? 'bg-warning/20 text-warning' :
                            'bg-accent/20 text-accent'
                          }`}>
                            {gap.priority.toUpperCase()}
                          </span>
                          <span className="text-accent font-semibold font-mono">{gap.theme}</span>
                        </div>
                        <p className="text-foreground font-mono text-sm leading-relaxed">{gap.description}</p>
                        <div className="mt-2 flex flex-wrap gap-2">
                          {gap.suggestedQuestionTypes.map((type, i) => (
                            <span
                              key={i}
                              className="px-2 py-1 bg-primary/10 text-primary rounded text-xs font-mono"
                            >
                              {type}
                            </span>
                          ))}
                        </div>
                      </div>
                    </div>
                  </div>
                ))}
              </div>
            </div>
          )}

          {/* Identified Themes */}
          {identifiedThemes.length > 0 && (
            <div className="mb-8">
              <h4 className="text-xl font-bold text-primary mb-4 flex items-center font-mono tracking-wide">
                <TrendingUp size={24} className="mr-3 text-accent" style={{ filter: 'drop-shadow(0 0 3px #00FFFF)' }} />
                IDENTIFIED THEMES
              </h4>
              <div className="flex flex-wrap gap-3">
                {identifiedThemes.map((theme, index) => (
                  <span
                    key={index}
                    className="px-4 py-2 bg-primary/10 text-primary border border-primary/30 rounded-full font-semibold font-mono tracking-wide"
                    style={{
                      background: 'linear-gradient(135deg, rgba(0, 255, 65, 0.08), rgba(0, 255, 65, 0.04))',
                      boxShadow: '0 0 5px rgba(0, 255, 65, 0.2)'
                    }}
                  >
                    {theme}
                  </span>
                ))}
              </div>
            </div>
          )}

          {/* Sample Q&A Pairs */}
          <div className="space-y-6">
            <h4 className="text-xl font-bold text-primary font-mono tracking-wide">SAMPLE Q&A PAIRS</h4>
            {previewPairs.map((pair, index) => (
              <div key={index} className={`p-5 rounded-lg border transition-all duration-300 ${
                pair.isCorrect 
                  ? 'cyber-alert-success border-success' 
                  : 'cyber-alert-warning border-warning'
              }`}>
                <div className="flex items-start justify-between mb-4">
                  <div className="flex items-start flex-1">
                    <MessageSquare size={24} className="text-accent mr-3 mt-1 flex-shrink-0" style={{ filter: 'drop-shadow(0 0 3px #00FFFF)' }} />
                    <div className="flex-1">
                      <p className="font-bold text-foreground font-mono tracking-wide">QUESTION:</p>
                      <p className="text-foreground font-mono mt-2 leading-relaxed">{pair.user}</p>
                    </div>
                  </div>
                  <div className="flex items-center space-x-3 ml-6">
                    {(pair.source === 'original' || !pair.source) && (
                      <span className="text-xs px-2 py-1 bg-primary/20 text-primary rounded font-bold font-mono border border-primary/30">
                        SOURCED
                      </span>
                    )}
                    {pair.source === 'synthetic' && (
                      <span className="text-xs px-2 py-1 bg-secondary/20 text-secondary rounded font-bold font-mono border border-secondary/30">
                        SYNTHETIC
                      </span>
                    )}
                    {pair.isCorrect ? (
                      <CheckCircle size={20} className="text-success" style={{ filter: 'drop-shadow(0 0 3px #00FF41)' }} />
                    ) : (
                      <XCircle size={20} className="text-warning" style={{ filter: 'drop-shadow(0 0 3px #FFFF00)' }} />
                    )}
                    <span className={`text-sm px-3 py-1 rounded-full font-bold font-mono tracking-wide ${
                      pair.isCorrect 
                        ? 'bg-success/20 text-success border border-success/30' 
                        : 'bg-warning/20 text-warning border border-warning/30'
                    }`}>
                      {pair.isCorrect ? 'CORRECT' : 'INCORRECT'}
                    </span>
                  </div>
                </div>
                <div className="flex items-start">
                  <Bot size={24} className="text-secondary mr-3 mt-1 flex-shrink-0" style={{ filter: 'drop-shadow(0 0 3px #dc1aff)' }} />
                  <div>
                    <p className="font-bold text-foreground font-mono tracking-wide">ANSWER:</p>
                    <p className="text-foreground font-mono mt-2 leading-relaxed">{pair.model}</p>
                    {pair.confidence && (
                      <p className="text-accent font-bold font-mono mt-2 tracking-wide">
                        CONFIDENCE: {(pair.confidence * 100).toFixed(0)}%
                      </p>
                    )}
                    {pair.validationStatus && pair.source === 'synthetic' && (
                      <p className={`font-bold font-mono mt-2 tracking-wide ${
                        pair.validationStatus === 'validated' ? 'text-success' : 'text-warning'
                      }`}>
                        VALIDATION: {pair.validationStatus.toUpperCase()}
                        {pair.validationConfidence && ` (${(pair.validationConfidence * 100).toFixed(0)}%)`}
                      </p>
                    )}
                  </div>
                </div>
              </div>
            ))}
            {qaPairs.length > 4 && (
              <p className="text-center text-accent font-mono font-semibold">
                ...and <span className="neon-text-accent">{qaPairs.length - 4} MORE PAIRS</span> ({correctAnswerCount - previewPairs.filter(p => p.isCorrect).length} correct, {incorrectAnswerCount - previewPairs.filter(p => !p.isCorrect).length} incorrect)
              </p>
            )}
          </div>
        </CardContent>
      </Card>

      {/* Web Sources */}
      {webSources.length > 0 && (
        <Card>
          <CardHeader>
            <div className="flex items-center justify-between">
              <h4 className="text-xl font-bold text-primary flex items-center font-mono tracking-wide">
                <Search size={24} className="mr-3 text-accent" style={{ filter: 'drop-shadow(0 0 3px #00FFFF)' }} />
                WEB SOURCES USED ({webSources.length})
              </h4>
<<<<<<< HEAD
              <Button variant="outline" size="sm" onClick={() => setShowCitations(!showCitations)} className="ml-4 font-mono">
                {showCitations ? 'HIDE SOURCES' : 'SHOW SOURCES'}
              </Button>
=======
              {webSources.length > 0 && (
                <Button variant="outline" size="sm" onClick={() => setShowCitations(!showCitations)} className="ml-4 font-mono">
                  {showCitations ? 'HIDE SOURCES' : 'SHOW SOURCES'}
                </Button>
              )}
>>>>>>> 6f36b76a
            </div>
            <p className="text-foreground font-mono mt-2">
              Content was enhanced with information from these web sources
            </p>
          </CardHeader>
<<<<<<< HEAD
          {showCitations && (
=======
          {showCitations && webSources.length > 0 && (
>>>>>>> 6f36b76a
            <CardContent>
              <div className="space-y-3">
                {webSources.map((chunk, index) => (
                  chunk.web && (
                    <a
                      key={index}
                      href={chunk.web.uri}
                      target="_blank"
                      rel="noopener noreferrer"
                      className="block p-4 bg-surface/50 rounded-lg font-mono text-accent hover:text-primary hover:bg-surface/70 transition-all duration-300 border border-border hover:border-primary/50"
                      style={{
                        background: 'linear-gradient(135deg, rgba(26, 26, 26, 0.5), rgba(26, 26, 26, 0.3))'
                      }}
                    >
                      <div className="font-bold tracking-wide">{chunk.web.title || 'Web Source'}</div>
                      <div className="text-muted text-sm mt-1 truncate">{chunk.web.uri}</div>
                    </a>
                  )
                ))}
              </div>
            </CardContent>
          )}
        </Card>
      )}

      {/* Download Options */}
      <Card>
        <CardHeader>
          <div className="flex items-center space-x-3">
            <h4 className="text-xl font-bold text-primary flex items-center font-mono tracking-wide">
              <Download size={24} className="mr-3" style={{ filter: 'drop-shadow(0 0 3px #00FF41)' }} />
              DOWNLOAD FINE-TUNING DATASET
            </h4>
            <Tooltip content="Select your fine-tuning platform to get the optimal dataset format. Each platform has specific requirements for data structure, labeling, and file format." />
          </div>
          <p className="text-foreground font-mono mt-2">
            Choose your fine-tuning method for optimized dataset formatting
          </p>
        </CardHeader>
        <CardContent>
          {/* Fine-tuning Method Selector */}
          <div className="mb-8">
            <label className="block text-lg font-bold text-primary mb-3 font-mono tracking-wide">
              FINE-TUNING PLATFORM
            </label>
            <div className="relative">
              <button
                onClick={() => setIsDropdownOpen(!isDropdownOpen)}
                className="w-full px-5 py-4 cyber-input text-foreground text-left flex items-center justify-between hover:border-primary/50 focus:border-primary font-mono"
                style={{
                  background: 'linear-gradient(135deg, rgba(26, 26, 26, 0.8), rgba(26, 26, 26, 0.6))'
                }}
              >
                <div>
                  <div className="font-bold text-lg text-primary">{selectedConfig?.name}</div>
                  <div className="text-accent font-semibold mt-1">{selectedConfig?.description}</div>
                </div>
                <ChevronDown size={24} className={`text-accent transition-transform duration-300 ${isDropdownOpen ? 'rotate-180' : ''}`} />
              </button>
              
              {isDropdownOpen && (
                <div className="absolute z-10 w-full mt-2 bg-surface border border-border rounded-lg shadow-lg max-h-80 overflow-y-auto"
                     style={{
                       background: 'linear-gradient(135deg, rgba(26, 26, 26, 0.95), rgba(26, 26, 26, 0.9))',
                       backdropFilter: 'blur(10px)',
                       boxShadow: '0 0 20px rgba(0, 255, 65, 0.1)'
                     }}>
                  {FINE_TUNING_METHODS.map((method) => (
                    <button
                      key={method.id}
                      onClick={() => {
                        setSelectedMethod(method.id);
                        setIsDropdownOpen(false);
                      }}
                      className={`w-full px-5 py-4 text-left hover:bg-surface/70 transition-all duration-300 font-mono ${
                        selectedMethod === method.id ? 'bg-primary/10 text-primary border-l-4 border-primary' : 'text-foreground'
                      }`}
                    >
                      <div className="font-bold text-lg">{method.name}</div>
                      <div className="text-accent font-semibold mt-1">{method.description}</div>
                      <div className="text-accent font-bold text-sm mt-2 tracking-wider">
                        FORMATS: {method.formats.join(', ').toUpperCase()}
                      </div>
                    </button>
                  ))}
                </div>
              )}
            </div>
          </div>

          {/* Download Buttons */}
          <div className="space-y-6">
            <div className="flex flex-wrap gap-4">
              {selectedConfig?.formats.map((format) => (
                <Button
                  key={format}
                  variant="secondary"
                  icon={Download}
                  onClick={() => handleDownload(format)}
                  className="px-6 py-3 font-bold"
                >
                  DOWNLOAD {format.toUpperCase()}
                </Button>
              ))}
            </div>

            {/* Fine-Tuning Guide Download */}
            <div className="border-t border-border pt-6">
              <div className="flex items-center justify-between">
                <div>
                  <h5 className="text-lg font-bold text-primary flex items-center font-mono tracking-wide">
                    <FileText size={20} className="mr-3 text-accent" style={{ filter: 'drop-shadow(0 0 3px #00FFFF)' }} />
                    FINE-TUNING GUIDE
                  </h5>
                  <p className="text-accent font-semibold mt-1 font-mono">
                    Complete setup instructions and optimal parameters for {selectedConfig?.name}
                  </p>
                </div>
                <Button
                  variant="outline"
                  size="md"
                  icon={FileText}
                  onClick={handleDownloadGuide}
                  className="ml-6 px-6 py-3"
                >
                  DOWNLOAD GUIDE
                </Button>
              </div>
            </div>
          </div>
          
          <div className="mt-6 p-4 bg-surface/30 rounded-lg border border-border">
            <p className="text-accent font-semibold font-mono leading-relaxed">
              <strong className="text-primary">{selectedConfig?.name} FORMAT:</strong> Each Q&A pair includes correctness labels and confidence scores optimized for {selectedConfig?.name}. 
              {syntheticPairCount > 0 && ` Includes ${validatedPairCount} cross-validated synthetic pairs addressing knowledge gaps.`}
              {' '}Incorrect answers are strategically included to improve model discrimination and reduce hallucination.
            </p>
          </div>
        </CardContent>
      </Card>
    </div>
  );
};<|MERGE_RESOLUTION|>--- conflicted
+++ resolved
@@ -343,27 +343,18 @@
                 <Search size={24} className="mr-3 text-accent" style={{ filter: 'drop-shadow(0 0 3px #00FFFF)' }} />
                 WEB SOURCES USED ({webSources.length})
               </h4>
-<<<<<<< HEAD
+ 
               <Button variant="outline" size="sm" onClick={() => setShowCitations(!showCitations)} className="ml-4 font-mono">
                 {showCitations ? 'HIDE SOURCES' : 'SHOW SOURCES'}
               </Button>
-=======
-              {webSources.length > 0 && (
-                <Button variant="outline" size="sm" onClick={() => setShowCitations(!showCitations)} className="ml-4 font-mono">
-                  {showCitations ? 'HIDE SOURCES' : 'SHOW SOURCES'}
-                </Button>
-              )}
->>>>>>> 6f36b76a
             </div>
             <p className="text-foreground font-mono mt-2">
               Content was enhanced with information from these web sources
             </p>
           </CardHeader>
-<<<<<<< HEAD
+
           {showCitations && (
-=======
-          {showCitations && webSources.length > 0 && (
->>>>>>> 6f36b76a
+
             <CardContent>
               <div className="space-y-3">
                 {webSources.map((chunk, index) => (
