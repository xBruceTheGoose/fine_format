import { useState, useCallback } from 'react';
import { FileData, UrlData, ProcessedData, FineTuningGoal, QAPair, KnowledgeGap, SyntheticQAPair } from '../types';
import { geminiService } from '../services/geminiService';
<<<<<<< HEAD

const playCompletionSound = () => {
  const audio = new Audio('/20591276_cute-cartoon-character-voice-ta-da_by_applehillstudios_preview.mp3');
  audio.play().catch(error => {
    console.warn('Audio notification playback failed:', error);
    // Browsers might block autoplay if user hasn't interacted with the page,
    // or if the feature is disabled. This warning is for developers.
  });
};
import { SYNTHETIC_QA_TARGET_MIN } from '../constants';
import { metricsService } from '../services/metricsService';

// Create promises for conditional imports without top-level await
const openRouterServicePromise = import('../services/openRouterService').then(module => {
  console.log('[HOOK] OpenRouter service loaded successfully');
  return module.openRouterService;
}).catch(error => {
  console.warn('[HOOK] OpenRouter service not available:', error);
  return null;
});

const notificationServicePromise = import('../services/notificationService').then(module => {
  console.log('[HOOK] Notification service loaded successfully');
  return module.notificationService;
}).catch(error => {
  console.warn('[HOOK] Notification service not available:', error);
  return null;
});
=======
import { openRouterService } from '../services/openRouterService';
// import { buildshipService } from '../services/buildshipService'; // Buildship removed
// import { SYNTHETIC_QA_TARGET } from '../constants'; // No longer directly used for target calculation here

// Import notification service directly since it no longer depends on client-side API keys
import { notificationService } from '../services/notificationService';
>>>>>>> 6f36b76a

interface UseDatasetGenerationReturn {
  processedData: ProcessedData | null;
  isProcessing: boolean;
  currentStep: string;
  progress: number;
  estimatedTimeRemaining: number | null;
  totalEstimatedTime: number | null;
  error: string | null;
  generateDataset: (files: FileData[], urls: UrlData[], enableWebAugmentation: boolean, fineTuningGoal: FineTuningGoal, enableGapFilling?: boolean) => Promise<void>;
  clearError: () => void;
}

export const useDatasetGeneration = (): UseDatasetGenerationReturn => {
  const [processedData, setProcessedData] = useState<ProcessedData | null>(null);
  const [isProcessing, setIsProcessing] = useState(false);
  const [currentStep, setCurrentStep] = useState('');
  const [progress, setProgress] = useState(0);
  const [estimatedTimeRemaining, setEstimatedTimeRemaining] = useState<number | null>(null);
  const [totalEstimatedTime, setTotalEstimatedTime] = useState<number | null>(null);
  const [error, setError] = useState<string | null>(null);
  const [startTime, setStartTime] = useState<number | null>(null);

  const clearError = useCallback(() => {
    setError(null);
  }, []);

  const calculateTimeEstimates = useCallback((currentStepIndex: number, totalSteps: number, sourceCount: number, enableWebAugmentation: boolean, enableGapFilling: boolean, gapCount: number = 0) => {
    // Updated time estimates with BuildShip multiFormatContentCleaner preprocessing
    const buildshipProcessingTime = 45; // 45 seconds for BuildShip multiFormatContentCleaner workflow
    const themeAnalysisTime = 20; // 20 seconds for theme identification
    const qaGenerationTime = 45; // 45 seconds for Q&A generation
    const webAugmentationTime = 60; // 60 seconds for web search and augmentation
    const gapAnalysisTime = 30; // 30 seconds for gap analysis
    const validationContextTime = 20; // 20 seconds for validation context generation
    const syntheticGenerationTimePerGap = 15; // 15 seconds per gap (individual requests)
    const validationTimePerPair = 3; // 3 seconds per validation (faster individual validation)

    // Remove buildshipProcessingTime from the base calculation
    let totalTime = themeAnalysisTime + qaGenerationTime; // Base time without Buildship
    
    if (enableWebAugmentation) {
      totalTime += webAugmentationTime;
    }
    
    if (enableGapFilling) {
      totalTime += gapAnalysisTime;
      totalTime += validationContextTime; // Add time for validation context generation
      totalTime += gapCount * syntheticGenerationTimePerGap; // Individual gap processing
      totalTime += (gapCount * 10) * validationTimePerPair; // Estimate 10 pairs per gap for validation
    }

    const progressRatio = currentStepIndex / totalSteps;
    const elapsedTime = startTime ? (Date.now() - startTime) / 1000 : 0;
    
    // Adjust estimate based on actual elapsed time
    if (elapsedTime > 0 && progressRatio > 0.1) {
      const adjustedTotalTime = elapsedTime / progressRatio;
      totalTime = Math.max(totalTime, adjustedTotalTime);
    }

    const remainingTime = Math.max(0, totalTime - elapsedTime);

    return {
      totalEstimatedTime: totalTime,
      estimatedTimeRemaining: remainingTime
    };
  }, [startTime]);

  const updateProgress = useCallback((step: number, total: number, message: string, sourceCount: number = 0, enableWebAugmentation: boolean = false, enableGapFilling: boolean = false, gapCount: number = 0) => {
    const progressPercent = Math.round((step / total) * 100);
    setProgress(progressPercent);
    setCurrentStep(message);

    // Calculate time estimates
    const timeEstimates = calculateTimeEstimates(step, total, sourceCount, enableWebAugmentation, enableGapFilling, gapCount);
    setEstimatedTimeRemaining(timeEstimates.estimatedTimeRemaining);
    setTotalEstimatedTime(timeEstimates.totalEstimatedTime);

    // Log progress for debugging
    console.log(`[PROGRESS] Step ${step}/${total} (${progressPercent}%): ${message}`);
  }, [calculateTimeEstimates]);

  const generateDataset = useCallback(async (
    files: FileData[],
    urls: UrlData[],
    enableWebAugmentation: boolean,
    fineTuningGoal: FineTuningGoal,
    enableGapFilling: boolean = false
  ) => {
    console.log('[DATASET_GENERATION] Starting dataset generation process (Buildship removed).');

    console.log('[DATASET_GENERATION] Parameters:', {
      fileCount: files.length,
      urlCount: urls.length,
      enableWebAugmentation,
      fineTuningGoal,
      enableGapFilling,
      // buildshipReady: buildshipService.isReady(), // Buildship removed
      geminiReady: geminiService.isReady(),
      openRouterReady: openRouterService.isReady()
    });

    const readyFiles = files.filter(f => f.status === 'read' && f.rawContent.trim());
    const readyUrls = urls.filter(u => u.status === 'fetched' && u.rawContent.trim());

    console.log('[DATASET_GENERATION] Ready sources:', {
      readyFiles: readyFiles.length,
      readyUrls: readyUrls.length,
      totalReady: readyFiles.length + readyUrls.length
    });

    if (readyFiles.length === 0 && readyUrls.length === 0) {
      console.error('[DATASET_GENERATION] No valid sources ready');
      setError('No valid files or URLs ready for processing.');
      return;
    }

    // if (!buildshipService.isReady()) { // Buildship removed
    //   console.error('[DATASET_GENERATION] BuildShip service not ready');
    //   setError('BuildShip multiFormatContentCleaner preprocessing service is not configured. Please check your API key.');
    //   return;
    // }

    try {
      await notificationService.requestPermission();
    } catch (error) {
      console.warn('[DATASET_GENERATION] Failed to request notification permission:', error);
    }

    setIsProcessing(true);
    setError(null);
    setProcessedData(null);
    setProgress(0);
    setStartTime(Date.now());
    setEstimatedTimeRemaining(null);
    setTotalEstimatedTime(null);

    try {
      const allSources = [
        ...readyFiles.map(f => ({ type: 'file', data: f, name: f.file.name, id: f.id })),
        ...readyUrls.map(u => ({ type: 'url', data: u, name: u.url, id: u.id }))
      ];
      const totalSourceCount = allSources.length;

      // Dynamically calculate total steps (Buildship step removed)
      // Per source: 1 (binary extraction if needed) + 1 (Q&A generation) = ~1-2 steps per source
      // Global steps: 1 (Global Theme ID) + Web Augmentation + Gap Filling
      let estimatedTotalSteps = totalSourceCount * 1.5 + 1; // Simplified: Avg 1.5 for (extraction)+Q&A, + Global Theme
      if (enableWebAugmentation) estimatedTotalSteps += 1;
      if (enableGapFilling) estimatedTotalSteps += 3;

      let overallCombinedCleanedText = ""; // This will now be overall *raw* or *extracted* text
      let allInitialQAPairs: QAPair[] = [];
      let allIdentifiedThemes: string[] = [];
      let isAnyAugmented = false;
      let overallGroundingMetadata: GroundingMetadata | undefined;
      
      let currentOverallProgressStep = 0;

      console.log(`[DATASET_GENERATION] Starting individual processing for ${totalSourceCount} sources (Buildship removed).`);

      for (let i = 0; i < totalSourceCount; i++) {
        const sourceItem = allSources[i];
        const currentSourceName = sourceItem.name;
        currentOverallProgressStep++;

        updateProgress(
          currentOverallProgressStep,
          estimatedTotalSteps,
          `Processing source ${i + 1}/${totalSourceCount}: ${currentSourceName.substring(0,30)}...`,
          totalSourceCount, enableWebAugmentation, enableGapFilling
        );

        let individualCleanedText: string = ""; // Renamed from rawContentForService for clarity post-extraction

        if (sourceItem.type === 'file') {
          const file = sourceItem.data as FileData;
          individualCleanedText = file.rawContent; // Base64 for binary, text for others

          if (file.isBinary) {
            let binaryFunctionName = '';
            if (file.mimeType === 'application/pdf') {
              binaryFunctionName = 'process-pdf';
            } else if (file.mimeType === 'application/vnd.openxmlformats-officedocument.wordprocessingml.document') {
              binaryFunctionName = 'process-docx';
            }

            if (binaryFunctionName) {
              updateProgress(
                currentOverallProgressStep, // Keep same step, it's part of "Processing source"
                estimatedTotalSteps,
                `Extracting text: ${file.file.name.substring(0,20)}...`,
                totalSourceCount, enableWebAugmentation, enableGapFilling
              );
              try {
                const response = await fetch(`/.netlify/functions/${binaryFunctionName}`, {
                  method: 'POST',
                  headers: { 'Content-Type': 'application/json' },
                  body: JSON.stringify({ base64Data: file.rawContent, fileName: file.file.name }),
                });
                if (!response.ok) {
                  const errorData = await response.json().catch(() => ({}));
                  throw new Error(`Text extraction failed for ${file.file.name}: ${response.status} ${errorData.error || 'Unknown error'}`);
                }
                const result = await response.json();
                individualCleanedText = result.extractedText; // Use extracted text
                console.log(`[DATASET_GENERATION] Extracted ${individualCleanedText.length} chars from binary file ${file.file.name}`);
              } catch (binError: any) {
                console.error(`[DATASET_GENERATION] Error extracting text from binary file ${file.file.name}:`, binError.message);
                setError(`Text extraction failed for ${file.file.name.substring(0,20)}. Skipping. ${binError.message.substring(0,50)}`);
                continue;
              }
            }
          }
        } else { // 'url'
          const url = sourceItem.data as UrlData;
          // For URLs, the rawContent is already fetched HTML/text.
          // We might want a basic HTML to text conversion here if it's not already plain text.
          // For now, assume url.rawContent is usable directly or needs simple stripping.
          // A more robust solution might involve a simple HTML-to-text utility here.
          individualCleanedText = url.rawContent; // Assuming this is primarily text or needs basic stripping
           if (url.mimeType && url.mimeType.includes('html')) {
             // Basic stripping for HTML content from URLs if not using buildship
             const doc = new DOMParser().parseFromString(individualCleanedText, "text/html");
             individualCleanedText = doc.body.textContent || "";
             console.log(`[DATASET_GENERATION] Basic HTML stripping for URL: ${url.url}, new length: ${individualCleanedText.length}`);
           }
        }

        if (!individualCleanedText || !individualCleanedText.trim()) {
            console.warn(`[DATASET_GENERATION] Source ${currentSourceName} has no processable content. Skipping.`);
            continue;
        }

        // No Buildship cleaning step. individualCleanedText is now the direct input for Q&A.

        if (individualCleanedText.length < 200) { // Min length for Q&A
            console.warn(`[DATASET_GENERATION] Content for ${currentSourceName} is too short (${individualCleanedText.length} chars) for Q&A. Adding to combined text only.`);
            overallCombinedCleanedText += (overallCombinedCleanedText ? "\n\n---\n\n" : "") + individualCleanedText;
            continue;
        }

        overallCombinedCleanedText += (overallCombinedCleanedText ? "\n\n---\n\n" : "") + individualCleanedText;

        // Q&A Generation step is typically the next logical step in progress
        // If binary extraction happened, currentOverallProgressStep was not incremented for it.
        // If it was a text file, this is the "next" main operation for this file.
        // Let's ensure progress step increments before Q&A generation if it's a distinct phase.
        // currentOverallProgressStep++; // This was for Buildship, now for Q&A
        updateProgress(
            currentOverallProgressStep,
            estimatedTotalSteps,
            `Generating Q&A: ${currentSourceName.substring(0,20)}... (${i + 1}/${totalSourceCount})`, // Message implies Q&A is starting
            totalSourceCount, enableWebAugmentation, enableGapFilling
        );

        try {
            const individualQAPairs = await geminiService.generateQAPairs(
              individualCleanedText,
              [], // Themes will be identified globally later
              fineTuningGoal
            );
            allInitialQAPairs.push(...individualQAPairs);
            console.log(`[DATASET_GENERATION] Generated ${individualQAPairs.length} Q&A pairs for ${currentSourceName}`);
        } catch (qaError: any) {
            console.error(`[DATASET_GENERATION] Failed to generate Q&A for ${currentSourceName}: ${qaError.message}`);
            // Update UI for this specific file if possible
            setError(`Failed Q&A for ${currentSourceName.substring(0,30)}... Continuing.`); // Non-blocking error
        }
      }

      if (allInitialQAPairs.length === 0 && overallCombinedCleanedText.length < 500) {
        throw new Error('No Q&A pairs generated and combined content is too short. Please check your sources.');
      }
       if (overallCombinedCleanedText.length < 500 && !enableGapFilling && !enableWebAugmentation) {
        console.warn(`[DATASET_GENERATION] Combined content length is ${overallCombinedCleanedText.length} chars. May be insufficient for robust global operations if enabled.`);
      }


      currentOverallProgressStep++;
      updateProgress(currentOverallProgressStep, estimatedTotalSteps, 'Analyzing combined content for global themes...', totalSourceCount, enableWebAugmentation, enableGapFilling);
      
      if (overallCombinedCleanedText.trim()) {
        const globalIdentifiedThemes = await geminiService.identifyThemes(overallCombinedCleanedText, fineTuningGoal);
        allIdentifiedThemes = [...new Set(globalIdentifiedThemes)]; // Deduplicate
        console.log('[DATASET_GENERATION] Identified global themes:', allIdentifiedThemes);
      } else {
        console.warn('[DATASET_GENERATION] Combined cleaned text is empty. Skipping global theme identification.');
      }
      

      let finalCombinedTextForAugmentation = overallCombinedCleanedText;
      let groundingMetadata; // Renamed from overallGroundingMetadata to avoid conflict

      if (enableWebAugmentation && allIdentifiedThemes.length > 0 && overallCombinedCleanedText.trim()) {
        currentOverallProgressStep++;
        updateProgress(currentOverallProgressStep, estimatedTotalSteps, 'Enhancing combined content with web research...', totalSourceCount, enableWebAugmentation, enableGapFilling);
        try {
          const result = await geminiService.augmentWithWebSearch(overallCombinedCleanedText, allIdentifiedThemes, fineTuningGoal);
          finalCombinedTextForAugmentation = result.augmentedText;
          groundingMetadata = result.groundingMetadata; // Assign to local variable
          isAnyAugmented = true;
          console.log('[DATASET_GENERATION] Web augmentation successful. New content length:', finalCombinedTextForAugmentation.length);
        } catch (err: any) {
          console.error('[DATASET_GENERATION] Web augmentation failed:', err.message);
          setError(`Web augmentation failed: ${err.message.substring(0,100)}. Proceeding without.`);
        }
      } else if (enableWebAugmentation) {
         console.warn('[DATASET_GENERATION] Web augmentation skipped due to no themes or empty combined text.');
      }


      let finalQAPairs: QAPair[] = [...allInitialQAPairs];
      let identifiedGaps: KnowledgeGap[] = [];
      let syntheticPairCount = 0;
      let validatedPairCount = 0;

      // Step 5-8: Knowledge gap filling - ADDITIONAL synthetic pairs (if enabled)
      if (enableGapFilling) {
        console.log('[DATASET_GENERATION] Knowledge gap filling enabled');
        try {
          // Step 5: Identify knowledge gaps using Gemini analysis of the generated dataset
          currentOverallProgressStep++;
          console.log('[DATASET_GENERATION] Starting knowledge gap analysis');
          updateProgress(currentOverallProgressStep, estimatedTotalSteps, 'Analyzing for knowledge gaps...', totalSourceCount, enableWebAugmentation, enableGapFilling);
          
          if (finalCombinedTextForAugmentation.trim() && allInitialQAPairs.length > 0) {
            identifiedGaps = await geminiService.identifyKnowledgeGaps(
            finalCombinedTextForAugmentation, // Use potentially augmented text
            allIdentifiedThemes,
            allInitialQAPairs, // Base Q&A pairs for gap analysis
            fineTuningGoal
          );
          console.log(`[DATASET_GENERATION] Identified ${identifiedGaps.length} knowledge gaps:`, identifiedGaps.map(g => g.id));
          } else {
            console.warn('[DATASET_GENERATION] Knowledge gap analysis skipped due to empty combined text or no initial Q&A pairs.');
          }


          if (identifiedGaps.length > 0) {
            currentOverallProgressStep++;
            updateProgress(currentOverallProgressStep, estimatedTotalSteps, `Generating validation context for ${identifiedGaps.length} gaps...`, totalSourceCount, enableWebAugmentation, enableGapFilling, identifiedGaps.length);
            let validationContext = '';
            try {
              validationContext = await openRouterService.generateValidationContext(
                finalCombinedTextForAugmentation,
                allIdentifiedThemes,
                allInitialQAPairs,
                identifiedGaps,
                [],
                fineTuningGoal
              );
              console.log(`[DATASET_GENERATION] Validation context generated, length: ${validationContext.length} characters`);
            } catch (contextError: any) {
              console.error('[DATASET_GENERATION] Failed to generate validation context:', contextError);
              validationContext = finalCombinedTextForAugmentation.substring(0, 8000); // Increased fallback length
              console.log('[DATASET_GENERATION] Using fallback validation context from combined content');
            }

            currentOverallProgressStep++;
            updateProgress(currentOverallProgressStep, estimatedTotalSteps, `Generating synthetic Q&A for ${identifiedGaps.length} gaps...`, totalSourceCount, enableWebAugmentation, enableGapFilling, identifiedGaps.length);
            
            const totalGaps = identifiedGaps.length;
<<<<<<< HEAD
            // Ensure SYNTHETIC_QA_TARGET_MIN is defined. If not, default to a reasonable number like 50.
            const syntheticQaTargetMin = SYNTHETIC_QA_TARGET_MIN || 50; // This remains as a baseline check for overall generation.
            const DESIRED_PAIRS_PER_GAP = 12; // Preferred minimum per gap
            // Ensure syntheticQaTargetMin is defined (it's from constants, should be fine)
            const pairsToMeetOverallMinSynthetic = totalGaps > 0 ? Math.ceil(syntheticQaTargetMin / totalGaps) : DESIRED_PAIRS_PER_GAP;
            const targetPairsPerGap = Math.max(DESIRED_PAIRS_PER_GAP, pairsToMeetOverallMinSynthetic);
            let allSyntheticPairs: SyntheticQAPair[] = [];

            console.log(`[DATASET_GENERATION] Aiming for ${targetPairsPerGap} synthetic pairs per gap across ${totalGaps} gaps. Total potential synthetic pairs: ${totalGaps * targetPairsPerGap}`);
=======
            // No longer use SYNTHETIC_QA_TARGET for minPairsPerGap.
            // Instead, prompt for as many as possible, up to a reasonable max for a single call.
            const maxPairsToRequestPerGapCall = 15; // Max to ask for in one go for a gap.
            let allSyntheticPairs: SyntheticQAPair[] = [];

            console.log(`[DATASET_GENERATION] Requesting up to ${maxPairsToRequestPerGapCall} synthetic pairs per gap for ${totalGaps} gaps.`);
>>>>>>> 6f36b76a

            for (let gapIndex = 0; gapIndex < totalGaps; gapIndex++) {
              const gap = identifiedGaps[gapIndex];
              try {
                console.log(`[DATASET_GENERATION] Processing gap ${gapIndex + 1}/${totalGaps}: ${gap.id}`);
                updateProgress(
                  currentOverallProgressStep,
                  estimatedTotalSteps,
                  `Synthetic Q&A for gap ${gapIndex + 1}/${totalGaps}: ${gap.description.substring(0, 30)}...`,
                  totalSourceCount, enableWebAugmentation, enableGapFilling,
                  totalGaps
                );

                const gapPairs = await openRouterService.generateSyntheticQAPairsForGap(
                  finalCombinedTextForAugmentation,
                  gap,
                  fineTuningGoal,
                  maxPairsToRequestPerGapCall // Ask for up to this many
                );

                if (gapPairs.length > 0) {
                  allSyntheticPairs.push(...gapPairs);
                  console.log(`[DATASET_GENERATION] Generated ${gapPairs.length} pairs for gap ${gap.id}`);
                } else {
                  console.warn(`[DATASET_GENERATION] No synthetic pairs for gap ${gap.id}`);
                }

                // Add a small delay between requests to avoid rate limiting
                if (gapIndex < totalGaps - 1) {
                  await new Promise(resolve => setTimeout(resolve, 1000));
                }
              } catch (gapError: any) {
                console.error(`[DATASET_GENERATION] Failed to generate pairs for gap ${gap.id}:`, gapError);
              }
            }
            syntheticPairCount = allSyntheticPairs.length;
<<<<<<< HEAD
            const expectedSyntheticPairs = totalGaps * targetPairsPerGap;
            if (syntheticPairCount < expectedSyntheticPairs) {
              console.warn(`[DATASET_GENERATION] Generated ${syntheticPairCount} synthetic pairs, less than the aimed for ${expectedSyntheticPairs} (${targetPairsPerGap} per gap for ${totalGaps} gaps).`);
            } else if (syntheticPairCount > 0) {
              console.log(`[DATASET_GENERATION] Successfully generated ${syntheticPairCount} synthetic pairs, meeting or exceeding the aim of ${targetPairsPerGap} per gap.`);
            }
            // Also check against the overall minimum if desired, though the per-gap aim is primary now.
            if (syntheticPairCount < syntheticQaTargetMin && totalGaps > 0) { // Check totalGaps > 0 to avoid warning if no gaps were found
                console.warn(`[DATASET_GENERATION] Total synthetic pairs (${syntheticPairCount}) is less than the overall minimum target of ${syntheticQaTargetMin}.`);
            }
=======
            console.log(`[DATASET_GENERATION] Generated ${syntheticPairCount} total synthetic Q&A pairs`);
>>>>>>> 6f36b76a

            if (allSyntheticPairs.length > 0 && validationContext.trim()) {
              currentOverallProgressStep++;
              updateProgress(currentOverallProgressStep, estimatedTotalSteps, `Validating ${allSyntheticPairs.length} synthetic Q&A pairs...`, totalSourceCount, enableWebAugmentation, enableGapFilling, identifiedGaps.length);
              const validatedSyntheticPairs: QAPair[] = []; // Changed name
              const validationThreshold = 0.6;

              for (let i = 0; i < allSyntheticPairs.length; i++) {
                const synthPair = allSyntheticPairs[i];
                updateProgress(
                    currentOverallProgressStep,
                    estimatedTotalSteps,
                    `Validating synthetic pair ${i + 1}/${allSyntheticPairs.length}...`,
                    totalSourceCount, enableWebAugmentation, enableGapFilling, identifiedGaps.length
                );
                try {
                  const validation = await openRouterService.validateQAPair(
                    synthPair,
                    validationContext, // Use the generated or fallback context
                    fineTuningGoal
                  );

                  console.log(`[DATASET_GENERATION] Context-based validation result for pair ${i + 1}: valid=${validation.isValid}, confidence=${validation.confidence}`);

                  if (validation.isValid && validation.confidence >= validationThreshold) {
                    validatedSyntheticPairs.push({ // Changed name
                      ...synthPair,
                      validationStatus: 'validated',
                      validationConfidence: validation.confidence,
                      confidence: Math.min(synthPair.confidence || 0.9, validation.factualAccuracy)
                    });
                    console.log(`[DATASET_GENERATION] Synthetic pair ${i + 1} validated and included.`);
                  } else {
                    console.log(`[DATASET_GENERATION] Synthetic pair ${i + 1} rejected (confidence: ${validation.confidence}, threshold: ${validationThreshold})`);
                  }

                  if (i < allSyntheticPairs.length - 1) {
                    await new Promise(resolve => setTimeout(resolve, 500));
                  }

                } catch (validationError) {
                  console.error(`[DATASET_GENERATION] Context-based validation failed for synthetic pair ${i}:`, validationError);
                }
              }
              validatedPairCount = validatedSyntheticPairs.length; // Changed name
              finalQAPairs.push(...validatedSyntheticPairs); // Changed name
              console.log(`[DATASET_GENERATION] Added ${validatedPairCount} validated synthetic Q&A pairs.`);
            } else if (allSyntheticPairs.length > 0) {
                console.warn('[DATASET_GENERATION] Skipping validation of synthetic pairs due to empty validation context.');
                // Optionally add unvalidated synthetic pairs or handle differently
            } else {
                 console.log('[DATASET_GENERATION] No synthetic pairs generated to validate.');
            }
          } else {
            console.log('[DATASET_GENERATION] No knowledge gaps identified or prerequisites not met, skipping synthetic Q&A generation.');
          }
        } catch (gapFillingError: any) {
          console.error('[DATASET_GENERATION] Knowledge gap filling process failed:', gapFillingError.message);
          setError(`Gap filling failed: ${gapFillingError.message.substring(0,100)}. Proceeding without.`);
        }
      } else {
        console.log('[DATASET_GENERATION] Knowledge gap filling disabled');
      }

      // Calculate final statistics
      const correctAnswers = finalQAPairs.filter(pair => pair.isCorrect);
      const incorrectAnswers = finalQAPairs.filter(pair => !pair.isCorrect);

      console.log('[DATASET_GENERATION] Final statistics:', {
        totalPairs: finalQAPairs.length,
        correctAnswers: correctAnswers.length,
        incorrectAnswers: incorrectAnswers.length,
        syntheticPairCount,
        validatedPairCount,
        identifiedGaps: identifiedGaps.length,
        initialQAPairs: allInitialQAPairs.length,
      });

      setProcessedData({
        combinedCleanedText: finalCombinedTextForAugmentation,
        qaPairs: finalQAPairs,
        sourceFileCount: readyFiles.length,
        sourceUrlCount: readyUrls.length,
        identifiedThemes: allIdentifiedThemes,
        isAugmented: isAnyAugmented,
        groundingMetadata: groundingMetadata, // Use the local variable
        correctAnswerCount: correctAnswers.length,
        incorrectAnswerCount: incorrectAnswers.length,
        syntheticPairCount,
        validatedPairCount,
        identifiedGaps,
        gapFillingEnabled: enableGapFilling
      });

      setProgress(100);
      setEstimatedTimeRemaining(0);
      
      let completionMessage = `Successfully generated ${finalQAPairs.length} total Q&A pairs`;
      completionMessage += ` (${allInitialQAPairs.length} initial, ${validatedPairCount} validated synthetic)`;
      completionMessage += ` from ${totalSourceCount} sources.`;
      
      if (identifiedGaps.length > 0) {
        completionMessage += ` Knowledge gaps addressed: ${identifiedGaps.length}.`;
      }
      
      setCurrentStep(completionMessage);
      console.log('[DATASET_GENERATION] Process completed successfully:', completionMessage);

      // Play sound notification
      playCompletionSound();

      // Send completion notification
      try {
        console.log('[DATASET_GENERATION] Sending completion notification');
        await notificationService.sendCompletionNotification(finalQAPairs.length, correctAnswers.length, incorrectAnswers.length);
      } catch (error) {
        console.warn('[DATASET_GENERATION] Failed to send completion notification:', error);
      }

    } catch (err) {
      const errorMessage = err instanceof Error ? err.message : 'Unknown error occurred';
      console.error('[DATASET_GENERATION] Process failed with error:', errorMessage);
      console.error('[DATASET_GENERATION] Error stack:', err);
      setError(`Critical error: ${errorMessage}`); // Ensure this error is displayed prominently
      setCurrentStep('Process failed. See error details.');
      setProgress(0); // Reset progress on critical failure
      // Retain estimated time if it was calculated, or set to null
      // setEstimatedTimeRemaining(null);
      // setTotalEstimatedTime(null);

      try {
        await notificationService.sendErrorNotification(errorMessage);
      } catch (notificationError) {
        console.warn('[DATASET_GENERATION] Failed to send error notification:', notificationError);
      }
    } finally {
      console.log('[DATASET_GENERATION] Process finished, setting isProcessing to false');
      setIsProcessing(false);
    }
  }, [updateProgress, calculateTimeEstimates]);

  return { // Ensure all returned values are defined
    processedData,
    isProcessing,
    currentStep,
    progress,
    estimatedTimeRemaining,
    totalEstimatedTime,
    error,
    generateDataset,
    clearError,
  };
};<|MERGE_RESOLUTION|>--- conflicted
+++ resolved
@@ -1,43 +1,12 @@
 import { useState, useCallback } from 'react';
 import { FileData, UrlData, ProcessedData, FineTuningGoal, QAPair, KnowledgeGap, SyntheticQAPair } from '../types';
 import { geminiService } from '../services/geminiService';
-<<<<<<< HEAD
-
-const playCompletionSound = () => {
-  const audio = new Audio('/20591276_cute-cartoon-character-voice-ta-da_by_applehillstudios_preview.mp3');
-  audio.play().catch(error => {
-    console.warn('Audio notification playback failed:', error);
-    // Browsers might block autoplay if user hasn't interacted with the page,
-    // or if the feature is disabled. This warning is for developers.
-  });
-};
-import { SYNTHETIC_QA_TARGET_MIN } from '../constants';
-import { metricsService } from '../services/metricsService';
-
-// Create promises for conditional imports without top-level await
-const openRouterServicePromise = import('../services/openRouterService').then(module => {
-  console.log('[HOOK] OpenRouter service loaded successfully');
-  return module.openRouterService;
-}).catch(error => {
-  console.warn('[HOOK] OpenRouter service not available:', error);
-  return null;
-});
-
-const notificationServicePromise = import('../services/notificationService').then(module => {
-  console.log('[HOOK] Notification service loaded successfully');
-  return module.notificationService;
-}).catch(error => {
-  console.warn('[HOOK] Notification service not available:', error);
-  return null;
-});
-=======
 import { openRouterService } from '../services/openRouterService';
 // import { buildshipService } from '../services/buildshipService'; // Buildship removed
 // import { SYNTHETIC_QA_TARGET } from '../constants'; // No longer directly used for target calculation here
 
 // Import notification service directly since it no longer depends on client-side API keys
 import { notificationService } from '../services/notificationService';
->>>>>>> 6f36b76a
 
 interface UseDatasetGenerationReturn {
   processedData: ProcessedData | null;
@@ -402,24 +371,13 @@
             updateProgress(currentOverallProgressStep, estimatedTotalSteps, `Generating synthetic Q&A for ${identifiedGaps.length} gaps...`, totalSourceCount, enableWebAugmentation, enableGapFilling, identifiedGaps.length);
             
             const totalGaps = identifiedGaps.length;
-<<<<<<< HEAD
-            // Ensure SYNTHETIC_QA_TARGET_MIN is defined. If not, default to a reasonable number like 50.
-            const syntheticQaTargetMin = SYNTHETIC_QA_TARGET_MIN || 50; // This remains as a baseline check for overall generation.
-            const DESIRED_PAIRS_PER_GAP = 12; // Preferred minimum per gap
-            // Ensure syntheticQaTargetMin is defined (it's from constants, should be fine)
-            const pairsToMeetOverallMinSynthetic = totalGaps > 0 ? Math.ceil(syntheticQaTargetMin / totalGaps) : DESIRED_PAIRS_PER_GAP;
-            const targetPairsPerGap = Math.max(DESIRED_PAIRS_PER_GAP, pairsToMeetOverallMinSynthetic);
-            let allSyntheticPairs: SyntheticQAPair[] = [];
-
-            console.log(`[DATASET_GENERATION] Aiming for ${targetPairsPerGap} synthetic pairs per gap across ${totalGaps} gaps. Total potential synthetic pairs: ${totalGaps * targetPairsPerGap}`);
-=======
+
             // No longer use SYNTHETIC_QA_TARGET for minPairsPerGap.
             // Instead, prompt for as many as possible, up to a reasonable max for a single call.
             const maxPairsToRequestPerGapCall = 15; // Max to ask for in one go for a gap.
             let allSyntheticPairs: SyntheticQAPair[] = [];
 
             console.log(`[DATASET_GENERATION] Requesting up to ${maxPairsToRequestPerGapCall} synthetic pairs per gap for ${totalGaps} gaps.`);
->>>>>>> 6f36b76a
 
             for (let gapIndex = 0; gapIndex < totalGaps; gapIndex++) {
               const gap = identifiedGaps[gapIndex];
@@ -456,20 +414,9 @@
               }
             }
             syntheticPairCount = allSyntheticPairs.length;
-<<<<<<< HEAD
-            const expectedSyntheticPairs = totalGaps * targetPairsPerGap;
-            if (syntheticPairCount < expectedSyntheticPairs) {
-              console.warn(`[DATASET_GENERATION] Generated ${syntheticPairCount} synthetic pairs, less than the aimed for ${expectedSyntheticPairs} (${targetPairsPerGap} per gap for ${totalGaps} gaps).`);
-            } else if (syntheticPairCount > 0) {
-              console.log(`[DATASET_GENERATION] Successfully generated ${syntheticPairCount} synthetic pairs, meeting or exceeding the aim of ${targetPairsPerGap} per gap.`);
-            }
-            // Also check against the overall minimum if desired, though the per-gap aim is primary now.
-            if (syntheticPairCount < syntheticQaTargetMin && totalGaps > 0) { // Check totalGaps > 0 to avoid warning if no gaps were found
-                console.warn(`[DATASET_GENERATION] Total synthetic pairs (${syntheticPairCount}) is less than the overall minimum target of ${syntheticQaTargetMin}.`);
-            }
-=======
+
             console.log(`[DATASET_GENERATION] Generated ${syntheticPairCount} total synthetic Q&A pairs`);
->>>>>>> 6f36b76a
+
 
             if (allSyntheticPairs.length > 0 && validationContext.trim()) {
               currentOverallProgressStep++;
