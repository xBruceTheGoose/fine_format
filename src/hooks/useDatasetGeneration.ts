--- conflicted
+++ resolved
@@ -1,12 +1,8 @@
 import { useState, useCallback } from 'react';
 import { FileData, UrlData, ProcessedData, FineTuningGoal, QAPair, KnowledgeGap, SyntheticQAPair } from '../types';
 import { geminiService } from '../services/geminiService';
-<<<<<<< HEAD
 import { SYNTHETIC_QA_TARGET_MIN, SYNTHETIC_QA_TARGET_MAX } from '../constants';
-=======
 import { metricsService } from '../services/metricsService';
-import { SYNTHETIC_QA_TARGET } from '../constants';
->>>>>>> 1d6c7ad3
 
 // Create promises for conditional imports without top-level await
 const openRouterServicePromise = import('../services/openRouterService').then(module => {
