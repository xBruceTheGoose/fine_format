import React, { useState } from 'react';
import { Zap, Search, HelpCircle, FlagTriangleRight, BookOpen, PenTool, Target, Brain, ChevronLeft, ChevronRight } from 'lucide-react';
import { FileData, UrlData, FineTuningGoal } from './types';
import { useDatasetGeneration } from './hooks/useDatasetGeneration';
import { FileUpload } from './components/FileUpload';
import { UrlInput } from './components/UrlInput';
import { ProcessingStatus } from './components/ProcessingStatus';
import { DatasetPreview } from './components/DatasetPreview';
import { Button } from './components/ui/Button';
import { Alert } from './components/ui/Alert';
import { Card, CardContent, CardHeader } from './components/ui/Card';
import { Tooltip } from './components/ui/Tooltip';
import { FINE_TUNING_GOALS } from './constants';
// import { buildshipService } from './services/buildshipService'; // Buildship removed

const App: React.FC = () => {
  const [files, setFiles] = useState<FileData[]>([]);
  const [urls, setUrls] = useState<UrlData[]>([]);
  const [enableWebAugmentation, setEnableWebAugmentation] = useState(false);
  const [enableGapFilling, setEnableGapFilling] = useState(false);
  const [fineTuningGoal, setFineTuningGoal] = useState<FineTuningGoal>('knowledge');
  const [currentGoalIndex, setCurrentGoalIndex] = useState(1); // Start with 'knowledge' (index 1)
  
  const {
    processedData,
    isProcessing,
    currentStep,
    progress,
    estimatedTimeRemaining,
    totalEstimatedTime,
    error,
    generateDataset,
    clearError,
  } = useDatasetGeneration();

  const readyFileCount = files.filter(f => f.status === 'read').length;
  const readyUrlCount = urls.filter(u => u.status === 'fetched').length;
  const totalReadySources = readyFileCount + readyUrlCount;
<<<<<<< HEAD
  const canGenerate = totalReadySources > 0 && !isProcessing;
=======
  // const canGenerate = totalReadySources > 0 && !isProcessing && buildshipService.isReady(); // Buildship removed
  const canGenerate = totalReadySources > 0 && !isProcessing;

>>>>>>> 6f36b76a

  const handleGenerateDataset = () => {
    if (canGenerate) {
      generateDataset(files, urls, enableWebAugmentation, fineTuningGoal, enableGapFilling);
    }
  };

  const getGoalIcon = (goalId: FineTuningGoal) => {
    switch (goalId) {
      case 'topic': return Target;
      case 'knowledge': return BookOpen;
      case 'style': return PenTool;
      default: return Target;
    }
  };

  const nextGoal = () => {
    const nextIndex = (currentGoalIndex + 1) % FINE_TUNING_GOALS.length;
    setCurrentGoalIndex(nextIndex);
    setFineTuningGoal(FINE_TUNING_GOALS[nextIndex].id);
  };

  const prevGoal = () => {
    const prevIndex = currentGoalIndex === 0 ? FINE_TUNING_GOALS.length - 1 : currentGoalIndex - 1;
    setCurrentGoalIndex(prevIndex);
    setFineTuningGoal(FINE_TUNING_GOALS[prevIndex].id);
  };

  const selectGoal = (goalId: FineTuningGoal) => {
    const index = FINE_TUNING_GOALS.findIndex(g => g.id === goalId);
    setCurrentGoalIndex(index);
    setFineTuningGoal(goalId);
  };

  const currentGoal = FINE_TUNING_GOALS[currentGoalIndex];
  const IconComponent = getGoalIcon(currentGoal.id);

  // Get previous and next goals for carousel display
  const prevGoalIndex = currentGoalIndex === 0 ? FINE_TUNING_GOALS.length - 1 : currentGoalIndex - 1;
  const nextGoalIndex = (currentGoalIndex + 1) % FINE_TUNING_GOALS.length;
  const prevGoalConfig = FINE_TUNING_GOALS[prevGoalIndex];
  const nextGoalConfig = FINE_TUNING_GOALS[nextGoalIndex];

  return (
    <div className="min-h-screen bg-background text-foreground relative overflow-x-hidden">
      {/* Cyberpunk background effects */}
      <div className="fixed inset-0 pointer-events-none">
        <div className="absolute inset-0 bg-gradient-to-br from-background via-surface to-background opacity-90"></div>
        <div className="absolute top-0 left-0 w-full h-px bg-gradient-to-r from-transparent via-primary to-transparent opacity-50"></div>
        <div className="absolute bottom-0 left-0 w-full h-px bg-gradient-to-r from-transparent via-secondary to-transparent opacity-50"></div>
      </div>

      <div className="container mx-auto px-4 py-8 max-w-4xl relative z-10">
        {/* Header */}
        <header className="text-center mb-12">
          <div className="flex items-center justify-center mb-6">
            <Zap size={40} className="text-primary mr-4 animate-pulse" style={{
              filter: 'drop-shadow(0 0 5px #00FF41)',
              animation: 'glow-pulse 2s ease-in-out infinite alternate'
            }} />
            <h1 
              className="text-3xl md:text-4xl font-bold font-mono tracking-wide text-primary"
              style={{
                textShadow: '0 0 3px #00FF41'
              }}
            >
              Upload your knowledgebase. Download your dataset.
            </h1>
          </div>
          <div className="relative">
            <p className="text-xl md:text-2xl text-accent max-w-3xl mx-auto font-semibold">
              <span className="text-foreground">Efficiently</span>{' '}
              <span className="neon-text-accent">TRANSFORM</span>{' '}
              <span className="text-foreground">content from diverse document types, public URLs, and curated relevant web sources into</span>{' '}
              <span className="neon-text-secondary">HIGH-QUALITY</span>,{' '}
              <span className="text-foreground">domain specific</span>{' '}
              <span className="neon-text-accent">DATASETS</span>{' '}
              <span className="text-foreground">for fine-tuning AI models.</span>
            </p>
            <div className="absolute -bottom-2 left-1/2 transform -translate-x-1/2 w-32 h-px bg-gradient-to-r from-transparent via-primary to-transparent"></div>
          </div>
        </header>

        <div className="space-y-8">
          {/* Error Display */}
          {error && (
            <Alert
              type="error"
              title="PROCESSING ERROR"
              message={error}
              onClose={clearError}
            />
          )}

          {/* Fine-Tuning Goal Selection - Carousel Style */}
          <Card className="cyber-card">
            <CardHeader>
              <div className="flex items-center space-x-3">
                <h3 className="text-xl font-bold text-primary flex items-center font-mono tracking-wide">
                  <FlagTriangleRight 
                    size={24} 
                    className="mr-3 text-accent" 
                    style={{ filter: 'drop-shadow(0 0 3px #00FFFF)' }}
                  />
                  SELECT YOUR FINE-TUNING GOAL
                </h3>
                <Tooltip content="Choose the primary focus for your dataset generation. This determines how the AI will analyze your content and generate Q&A pairs optimized for your specific fine-tuning objectives." />
              </div>
              <p className="text-accent font-semibold mt-2 font-mono">
                <span className="neon-text-accent">NAVIGATE</span> through different objectives using arrows or click cards
              </p>
            </CardHeader>
            <CardContent>
              {/* Carousel Container */}
              <div className="relative">
                {/* Carousel Display */}
                <div className="relative h-80 overflow-hidden">
                  <div className="flex items-center justify-center h-full relative">
                    
                    {/* Previous Goal Card (Left) */}
                    <div 
                      className="absolute left-0 w-64 h-64 cursor-pointer transition-all duration-500 transform -translate-x-8 scale-75 opacity-60 hover:opacity-80 hover:scale-80"
                      onClick={() => selectGoal(prevGoalConfig.id)}
                      style={{
                        background: 'linear-gradient(135deg, rgba(26, 26, 26, 0.8), rgba(26, 26, 26, 0.6))',
                        border: '1px solid rgba(102, 102, 102, 0.3)',
                        borderRadius: '12px',
                        zIndex: 1
                      }}
                    >
                      <div className="p-6 h-full flex flex-col items-center justify-center text-center">
                        <div className="text-4xl mb-3">{prevGoalConfig.icon}</div>
                        <h4 className="text-muted font-bold text-lg font-mono mb-2">{prevGoalConfig.name}</h4>
                        <p className="text-muted text-sm font-mono leading-tight">{prevGoalConfig.description.substring(0, 80)}...</p>
                      </div>
                    </div>

                    {/* Current Goal Card (Center) */}
                    <div 
                      className="w-80 h-72 relative z-10 transition-all duration-500"
                      style={{
                        background: 'linear-gradient(135deg, rgba(0, 255, 255, 0.12), rgba(0, 255, 255, 0.06))',
                        border: '2px solid #00FFFF',
                        borderRadius: '16px',
                        boxShadow: '0 0 30px rgba(0, 255, 255, 0.4), inset 0 0 30px rgba(0, 255, 255, 0.08)'
                      }}
                    >
                      {/* Selection Indicator */}
                      <div className="absolute top-4 right-4">
                        <div className="w-4 h-4 bg-accent rounded-full animate-pulse"
                             style={{ boxShadow: '0 0 8px #00FFFF' }} />
                      </div>

                      {/* Goal Content */}
                      <div className="p-6 h-full flex flex-col justify-center">
                        <div className="flex items-center justify-center space-x-4 mb-4">
                          <div className="text-5xl">{currentGoal.icon}</div>
                          <IconComponent 
                            size={36} 
                            className="text-accent"
                            style={{ filter: 'drop-shadow(0 0 5px #00FFFF)' }}
                          />
                        </div>
                        <h4 className="neon-text-accent font-bold text-xl mb-3 font-mono tracking-wide text-center">
                          {currentGoal.name}
                        </h4>
                        <p className="text-foreground text-sm mb-4 font-mono leading-relaxed text-center">
                          {currentGoal.description}
                        </p>
                        <div className="p-3 bg-surface/40 rounded-lg border border-accent/30">
                          <p className="text-accent text-xs font-mono text-center">
                            <span className="neon-text-accent font-bold">FOCUS:</span>{' '}
                            {currentGoal.promptFocus}
                          </p>
                        </div>
                      </div>

                      {/* Animated background effect */}
                      <div className="absolute inset-0 pointer-events-none rounded-16">
                        <div 
                          className="absolute top-0 left-0 right-0 h-px bg-accent opacity-70"
                          style={{
                            animation: 'scanline 3s linear infinite',
                            boxShadow: '0 0 5px #00FFFF'
                          }}
                        />
                      </div>
                    </div>

                    {/* Next Goal Card (Right) */}
                    <div 
                      className="absolute right-0 w-64 h-64 cursor-pointer transition-all duration-500 transform translate-x-8 scale-75 opacity-60 hover:opacity-80 hover:scale-80"
                      onClick={() => selectGoal(nextGoalConfig.id)}
                      style={{
                        background: 'linear-gradient(135deg, rgba(26, 26, 26, 0.8), rgba(26, 26, 26, 0.6))',
                        border: '1px solid rgba(102, 102, 102, 0.3)',
                        borderRadius: '12px',
                        zIndex: 1
                      }}
                    >
                      <div className="p-6 h-full flex flex-col items-center justify-center text-center">
                        <div className="text-4xl mb-3">{nextGoalConfig.icon}</div>
                        <h4 className="text-muted font-bold text-lg font-mono mb-2">{nextGoalConfig.name}</h4>
                        <p className="text-muted text-sm font-mono leading-tight">{nextGoalConfig.description.substring(0, 80)}...</p>
                      </div>
                    </div>

                  </div>
                </div>

                {/* Navigation Controls */}
                <div className="flex items-center justify-between mt-6">
                  {/* Previous Button */}
                  <button
                    onClick={prevGoal}
                    disabled={isProcessing}
                    className="flex items-center space-x-2 px-6 py-3 bg-surface/50 hover:bg-surface/70 border border-border hover:border-accent/50 rounded-lg transition-all duration-300 disabled:opacity-50 disabled:cursor-not-allowed"
                    style={{
                      background: 'linear-gradient(135deg, rgba(26, 26, 26, 0.5), rgba(26, 26, 26, 0.3))'
                    }}
                  >
                    <ChevronLeft size={20} className="text-accent" />
                    <span className="text-accent font-mono font-semibold">PREVIOUS</span>
                  </button>

                  {/* Goal Indicators */}
                  <div className="flex items-center space-x-3">
                    {FINE_TUNING_GOALS.map((goal, index) => (
                      <button
                        key={goal.id}
                        onClick={() => selectGoal(goal.id)}
                        disabled={isProcessing}
                        className={`w-3 h-3 rounded-full transition-all duration-300 ${
                          index === currentGoalIndex 
                            ? 'bg-accent shadow-neon' 
                            : 'bg-border hover:bg-accent/50'
                        }`}
                        style={{
                          boxShadow: index === currentGoalIndex ? '0 0 8px #00FFFF' : undefined
                        }}
                        title={goal.name}
                      />
                    ))}
                  </div>

                  {/* Next Button */}
                  <button
                    onClick={nextGoal}
                    disabled={isProcessing}
                    className="flex items-center space-x-2 px-6 py-3 bg-surface/50 hover:bg-surface/70 border border-border hover:border-accent/50 rounded-lg transition-all duration-300 disabled:opacity-50 disabled:cursor-not-allowed"
                    style={{
                      background: 'linear-gradient(135deg, rgba(26, 26, 26, 0.5), rgba(26, 26, 26, 0.3))'
                    }}
                  >
                    <span className="text-accent font-mono font-semibold">NEXT</span>
                    <ChevronRight size={20} className="text-accent" />
                  </button>
                </div>

                {/* Quick Selection Pills */}
                <div className="flex flex-wrap justify-center gap-3 mt-6">
                  {FINE_TUNING_GOALS.map((goal, index) => {
                    const isSelected = index === currentGoalIndex;
                    return (
                      <button
                        key={goal.id}
                        onClick={() => selectGoal(goal.id)}
                        disabled={isProcessing}
                        className={`px-4 py-2 rounded-full font-mono font-semibold text-sm transition-all duration-300 ${
                          isSelected 
                            ? 'bg-accent/20 text-accent border-2 border-accent shadow-neon' 
                            : 'bg-surface/30 text-muted border border-border hover:border-accent/50 hover:text-accent'
                        }`}
                        style={{
                          boxShadow: isSelected ? '0 0 10px rgba(0, 255, 255, 0.3)' : undefined
                        }}
                      >
                        {goal.icon} {goal.name}
                      </button>
                    );
                  })}
                </div>
              </div>
            </CardContent>
          </Card>

          {/* File Upload */}
          <FileUpload
            files={files}
            onFilesChange={setFiles}
            disabled={isProcessing}
          />

          {/* URL Input */}
          <UrlInput
            urls={urls}
            onUrlsChange={setUrls}
            disabled={isProcessing}
          />

          {/* Optional Additional Steps Header */}
          <div className="text-center py-4">
            <h3 className="text-2xl font-bold text-primary font-mono tracking-wide">
              <span className="neon-text">OPTIONAL ADDITIONAL STEPS</span>
            </h3>
            <div className="mt-2 w-48 h-px bg-gradient-to-r from-transparent via-primary to-transparent mx-auto"></div>
          </div>

          {/* Enhancement Options */}
          <Card className="cyber-card">
            <CardContent>
              <div className="space-y-4">
                {/* Web Augmentation */}
                <div className="flex items-center space-x-4">
                  <div className="relative">
                    <input
                      type="checkbox"
                      id="webAugmentation"
                      checked={enableWebAugmentation}
                      onChange={(e) => setEnableWebAugmentation(e.target.checked)}
                      disabled={isProcessing}
                      className="h-6 w-6 rounded border-2 border-primary bg-surface text-primary focus:ring-primary focus:ring-2 focus:ring-offset-0 disabled:opacity-50"
                      style={{
                        accentColor: '#00FF41',
                        filter: 'drop-shadow(0 0 3px #00FF41)'
                      }}
                    />
                  </div>
                  <label htmlFor="webAugmentation" className="text-foreground font-semibold cursor-pointer text-lg">
                    <span className="neon-text">ENHANCE</span> with Targeted Web Content
                  </label>
                  <Tooltip content="AI will identify key themes from your preprocessed content and search for relevant information online to create a comprehensive 100+ Q&A dataset with both correct and incorrect answers for optimal fine-tuning." />
                </div>
                {enableWebAugmentation && (
                  <div className="mt-4 flex items-center text-accent font-medium">
                    <Search size={18} className="mr-3 animate-pulse" style={{
                      filter: 'drop-shadow(0 0 3px #00FFFF)'
                    }} />
                    <span className="neon-text-accent">THEME-BASED WEB SEARCH</span> - will enhance preprocessed content quality and coverage
                  </div>
                )}

                {/* Knowledge Gap Filling */}
                <div className="flex items-center space-x-4 pt-4 border-t border-border">
                  <div className="relative">
                    <input
                      type="checkbox"
                      id="gapFilling"
                      checked={enableGapFilling}
                      onChange={(e) => setEnableGapFilling(e.target.checked)}
                      disabled={isProcessing}
                      className="h-6 w-6 rounded border-2 border-secondary bg-surface text-secondary focus:ring-secondary focus:ring-2 focus:ring-offset-0 disabled:opacity-50"
                      style={{
                        accentColor: '#dc1aff',
                        filter: 'drop-shadow(0 0 3px #dc1aff)'
                      }}
                    />
                  </div>
                  <label htmlFor="gapFilling" className="text-foreground font-semibold cursor-pointer text-lg">
                    <span className="neon-text-secondary">INTELLIGENT GAP FILLING</span> with Cross-Validated Synthetic Data
                  </label>
                  <Tooltip content="After generating 100 Q&A pairs from your preprocessed content, Gemini analyzes the dataset to identify knowledge gaps, then Nvidia Nemotron generates 50-100 additional synthetic Q&A pairs. Each synthetic pair is cross-validated by Gemini to ensure accuracy and quality before inclusion." />
                </div>
                {enableGapFilling && (
                  <div className="mt-4 space-y-2">
                    <div className="flex items-center text-secondary font-medium">
                      <Brain size={18} className="mr-3 animate-pulse" style={{
                        filter: 'drop-shadow(0 0 3px #dc1aff)'
                      }} />
                      <span className="neon-text-secondary">KNOWLEDGE GAP ANALYSIS</span> - Initial dataset generation will be analyzed to identify knowledge gaps
                    </div>
                    <div className="text-success text-sm font-mono ml-7">
                      ✅ Identified knowledge gaps will be targeted for synthetic data generation
                    </div>
                    <div className="text-accent text-sm font-mono ml-7">
                      🔍 Dual-model cross validation guarantees validity and relevance of synthetic data augments
                    </div>
                  </div>
                )}
              </div>
            </CardContent>
          </Card>

          {/* Generate Button */}
          <div className="flex justify-center">
            <Button
              size="lg"
              onClick={handleGenerateDataset}
              disabled={!canGenerate}
              loading={isProcessing}
              className="px-12 py-6 text-xl font-bold cyber-button"
            >
              {isProcessing 
                ? <span className="neon-text">GENERATING DATASET...</span>
                // : !buildshipService.isReady() // Buildship removed
                // ? <span className="text-error">BUILDSHIP NOT CONFIGURED</span>
                : <span>
                    <span className="neon-text">GENERATE DATASET</span>
                    <span className="text-accent ml-2">({totalReadySources} source{totalReadySources !== 1 ? 's' : ''})</span>
                  </span>
              }
            </Button>
          </div>

          {/* Processing Status */}
          <ProcessingStatus
            isProcessing={isProcessing}
            currentStep={currentStep}
            progress={progress}
            estimatedTimeRemaining={estimatedTimeRemaining}
            totalEstimatedTime={totalEstimatedTime}
          />

          {/* Dataset Preview */}
          {processedData && (
            <DatasetPreview
              qaPairs={processedData.qaPairs}
              sourceFileCount={processedData.sourceFileCount}
              sourceUrlCount={processedData.sourceUrlCount}
              identifiedThemes={processedData.identifiedThemes}
              correctAnswerCount={processedData.correctAnswerCount}
              incorrectAnswerCount={processedData.incorrectAnswerCount}
              isAugmented={processedData.isAugmented}
              groundingMetadata={processedData.groundingMetadata}
              syntheticPairCount={processedData.syntheticPairCount}
              validatedPairCount={processedData.validatedPairCount}
              identifiedGaps={processedData.identifiedGaps}
              gapFillingEnabled={processedData.gapFillingEnabled}
            />
          )}
        </div>

        {/* Footer */}
        <footer className="text-center mt-20 pt-8 border-t border-border relative">
          <div className="absolute top-0 left-1/2 transform -translate-x-1/2 w-32 h-px bg-gradient-to-r from-transparent via-primary to-transparent"></div>
          <p className="text-accent text-sm mb-4 font-mono">
            <span className="neon-text-accent">POWERED BY BUILDSHIP + LEADING AI MODELS</span>
          </p>
          <p className="text-gray-400 text-sm font-mono mb-2">
            &copy; {new Date().getFullYear()} DappGoose Labs DAO.
          </p>
          <p className="text-gray-400 text-sm font-mono">
            Made with <span className="text-red-500 neon-text-red">{'<3'}</span> and{' '}
            <span className="text-accent neon-text-accent">bolt.new</span> by{' '}
            <span className="text-foreground">brucethegoose.eth</span>
          </p>
        </footer>
      </div>
    </div>
  );
};

export default App;<|MERGE_RESOLUTION|>--- conflicted
+++ resolved
@@ -36,13 +36,7 @@
   const readyFileCount = files.filter(f => f.status === 'read').length;
   const readyUrlCount = urls.filter(u => u.status === 'fetched').length;
   const totalReadySources = readyFileCount + readyUrlCount;
-<<<<<<< HEAD
   const canGenerate = totalReadySources > 0 && !isProcessing;
-=======
-  // const canGenerate = totalReadySources > 0 && !isProcessing && buildshipService.isReady(); // Buildship removed
-  const canGenerate = totalReadySources > 0 && !isProcessing;
-
->>>>>>> 6f36b76a
 
   const handleGenerateDataset = () => {
     if (canGenerate) {
