--- conflicted
+++ resolved
@@ -4,11 +4,6 @@
 
 [functions]
   directory = "netlify/functions"
-<<<<<<< HEAD
-
-=======
-  # Timeout setting removed due to invalid syntax. To set timeouts, use per-function configuration if needed.
->>>>>>> 24333706
 
 [[redirects]]
   from = "/api/*"
